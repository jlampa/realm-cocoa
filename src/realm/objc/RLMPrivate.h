////////////////////////////////////////////////////////////////////////////
//
// TIGHTDB CONFIDENTIAL
// __________________
//
//  [2011] - [2014] TightDB Inc
//  All Rights Reserved.
//
// NOTICE:  All information contained herein is, and remains
// the property of TightDB Incorporated and its suppliers,
// if any.  The intellectual and technical concepts contained
// herein are proprietary to TightDB Incorporated
// and its suppliers and may be covered by U.S. and Foreign Patents,
// patents in process, and are protected by trade secret or copyright law.
// Dissemination of this information or reproduction of this material
// is strictly forbidden unless prior written permission is obtained
// from TightDB Incorporated.
//
////////////////////////////////////////////////////////////////////////////

#import "RLMTable.h"
#import "RLMView.h"
#import "RLMTransactionManager.h"
#import "RLMRow.h"



//
// The selectors in this interface are not meant to be used directly.
// However, they are public so that the typed table macros can use them.
//

// private extensions
@interface RLMTable ()
// gets current object class
// sets the current object type for this table and trys to update the table to support objects of type objectClass
@property (nonatomic, assign) Class objectClass;

// the object class returned when accessing rows
@property (nonatomic, readonly) Class proxyObjectClass;

// returns YES if you can currently insert objects of type Class
-(BOOL)canInsertObjectOfClass:(Class)objectClass;

// returns YES if it's possible to update the table to support objects of type Class
-(BOOL)canUpdateToSupportObjectClass:(Class)objectClass;
@end

@interface RLMRow()
@property (nonatomic, weak) RLMTable *table;
@property (nonatomic, assign) NSUInteger ndx;
@end

// private category
@interface RLMTable (Private)

-(id)_initRaw;

-(NSUInteger)RLM_addEmptyRow;
-(NSUInteger)RLM_addEmptyRows:(NSUInteger)numberOfRows;

-(BOOL)RLM_insertBool:(NSUInteger)colIndex ndx:(NSUInteger)ndx value:(BOOL)value;
-(BOOL)RLM_insertInt:(NSUInteger)colIndex ndx:(NSUInteger)ndx value:(int64_t)value;
-(BOOL)RLM_insertFloat:(NSUInteger)colIndex ndx:(NSUInteger)ndx value:(float)value;
-(BOOL)RLM_insertDouble:(NSUInteger)colIndex ndx:(NSUInteger)ndx value:(double)value;
-(BOOL)RLM_insertString:(NSUInteger)colIndex ndx:(NSUInteger)ndx value:(NSString *)value;
-(BOOL)RLM_insertBinary:(NSUInteger)colIndex ndx:(NSUInteger)ndx value:(NSData *)value;
-(BOOL)RLM_insertBinary:(NSUInteger)colIndex ndx:(NSUInteger)ndx data:(const char *)data size:(size_t)size;
-(BOOL)RLM_insertDate:(NSUInteger)colIndex ndx:(NSUInteger)ndx value:(NSDate *)value;
-(BOOL)RLM_insertSubtable:(NSUInteger)colIndex ndx:(NSUInteger)ndx;
-(BOOL)RLM_insertSubtable:(NSUInteger)colIndex ndx:(NSUInteger)ndx error:(NSError *__autoreleasing *)error;
-(BOOL)RLM_insertMixed:(NSUInteger)colIndex ndx:(NSUInteger)ndx value:(id)value;
-(BOOL)RLM_insertMixed:(NSUInteger)colIndex ndx:(NSUInteger)ndx value:(id)value error:(NSError *__autoreleasing *)error;
-(BOOL)RLM_insertSubtableCopy:(NSUInteger)colIndex row:(NSUInteger)rowNdx subtable:(RLMTable *)subtable;
-(BOOL)RLM_insertSubtableCopy:(NSUInteger)colIndex row:(NSUInteger)rowIndex subtable:(RLMTable *)subtable error:(NSError *__autoreleasing *)error;
-(BOOL)RLM_insertDone;

-(BOOL)RLM_boolInColumnWithIndex:(NSUInteger)colIndex atRowIndex:(NSUInteger)rowIndex;
-(int64_t)RLM_intInColumnWithIndex:(NSUInteger)colIndex atRowIndex:(NSUInteger)rowIndex;
-(float)RLM_floatInColumnWithIndex:(NSUInteger)colIndex atRowIndex:(NSUInteger)rowIndex;
-(double)RLM_doubleInColumnWithIndex:(NSUInteger)colIndex atRowIndex:(NSUInteger)rowIndex;
-(NSDate *)RLM_dateInColumnWithIndex:(NSUInteger)colIndex atRowIndex:(NSUInteger)rowIndex;
-(NSString *)RLM_stringInColumnWithIndex:(NSUInteger)colIndex atRowIndex:(NSUInteger)rowIndex;
-(NSData *)RLM_binaryInColumnWithIndex:(NSUInteger)colIndex atRowIndex:(NSUInteger)rowIndex;
-(RLMTable *)RLM_tableInColumnWithIndex:(NSUInteger)colIndex atRowIndex:(NSUInteger)rowIndex;
-(id)RLM_tableInColumnWithIndex:(NSUInteger)colIndex atRowIndex:(NSUInteger)rowIndex asTableClass:(Class)tableClass;
-(id)RLM_mixedInColumnWithIndex:(NSUInteger)colIndex atRowIndex:(NSUInteger)rowIndex;


-(void)RLM_setInt:(int64_t)anInt inColumnWithIndex:(NSUInteger)colIndex atRowIndex:(NSUInteger)rowIndex;
-(void)RLM_setBool:(BOOL)aBool inColumnWithIndex:(NSUInteger)colIndex atRowIndex:(NSUInteger)atRowIndex;
-(void)RLM_setFloat:(float)aFloat inColumnWithIndex:(NSUInteger)colIndex atRowIndex:(NSUInteger)atRowIndex;
-(void)RLM_setDouble:(double)aDouble inColumnWithIndex:(NSUInteger)colIndex atRowIndex:(NSUInteger)atRowIndex;
-(void)RLM_setDate:(NSDate *)aDate inColumnWithIndex:(NSUInteger)colIndex atRowIndex:(NSUInteger)atRowIndex;
-(void)RLM_setString:(NSString *)aString inColumnWithIndex:(NSUInteger)colIndex atRowIndex:(NSUInteger)atRowIndex;
-(void)RLM_setBinary:(NSData *)aBinary inColumnWithIndex:(NSUInteger)colIndex atRowIndex:(NSUInteger)atRowIndex;
-(void)RLM_setTable:(RLMTable *)aTable inColumnWithIndex:(NSUInteger)colIndex atRowIndex:(NSUInteger)atRowIndex;
-(void)RLM_setMixed:(id)aMixed inColumnWithIndex:(NSUInteger)colIndex atRowIndex:(NSUInteger)atRowIndex;

-(size_t)RLM_lookup:(NSString *)key;

@end

//
// The selectors in this interface are not meant to be used directly.
// However, they are public so that the typed table macros can use them.
//
@interface RLMView (Private)
-(id)_initWithQuery:(RLMQuery *)query;

-(BOOL)RLM_boolInColumnWithIndex:(NSUInteger)colIndex atRowIndex:(NSUInteger)rowIndex;
-(int64_t)RLM_intInColumnWithIndex:(NSUInteger)colIndex atRowIndex:(NSUInteger)rowIndex;
-(float)RLM_floatInColumnWithIndex:(NSUInteger)colIndex atRowIndex:(NSUInteger)rowIndex;
-(double)RLM_doubleInColumnWithIndex:(NSUInteger)colIndex atRowIndex:(NSUInteger)rowIndex;
-(NSDate *)RLM_dateInColumnWithIndex:(NSUInteger)colIndex atRowIndex:(NSUInteger)rowIndex;
-(NSString *)RLM_stringInColumnWithIndex:(NSUInteger)colIndex atRowIndex:(NSUInteger)rowIndex;
//-(TDBBinary *)RLM_binaryInColumnWithIndex:(NSUInteger)colIndex atRowIndex:(NSUInteger)rowIndex;
//-(RLMTable *)TD_BtableInColumnWithIndex:(NSUInteger)colIndex atRowIndex:(NSUInteger)rowIndex;
//-(id)RLM_tableInColumnWithIndex:(NSUInteger)colIndex atRowIndex:(NSUInteger)rowIndex asTableClass:(Class)tableClass;
-(id)RLM_mixedInColumnWithIndex:(NSUInteger)colIndex atRowIndex:(NSUInteger)rowIndex;
@end

//
// The selectors in this interface are not meant to be used directly.
// However, they are public so that the typed table macros can use them.
//
@interface RLMRow (Private)
-(id)initWithTable:(RLMTable *)table ndx:(NSUInteger)ndx;
-(void)RLM_setNdx:(NSUInteger)ndx;
-(NSUInteger)RLM_index;
@end

<<<<<<< HEAD
/**
 * The selectors in this interface is not meant to be used directly.
 * However, they are publicly available so that the typed table macros can use them.
 */
@interface RLMTransactionManager (Experiment)
=======
//
// The selectors in this interface are not meant to be used directly.
// However, they are public so that the typed table macros can use them.
//
@interface RLMContext (Experiment)
>>>>>>> 69eb0d6c

//========== Experimental features ==========/
-(BOOL)pinReadTransactions;
-(void)unpinReadTransactions;

@end<|MERGE_RESOLUTION|>--- conflicted
+++ resolved
@@ -130,19 +130,11 @@
 -(NSUInteger)RLM_index;
 @end
 
-<<<<<<< HEAD
-/**
- * The selectors in this interface is not meant to be used directly.
- * However, they are publicly available so that the typed table macros can use them.
- */
-@interface RLMTransactionManager (Experiment)
-=======
 //
 // The selectors in this interface are not meant to be used directly.
 // However, they are public so that the typed table macros can use them.
 //
-@interface RLMContext (Experiment)
->>>>>>> 69eb0d6c
+@interface RLMTransactionManager (Experiment)
 
 //========== Experimental features ==========/
 -(BOOL)pinReadTransactions;
