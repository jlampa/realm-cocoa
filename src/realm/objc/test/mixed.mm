//
//  mixed.m
//  TightDB
//
// Demo code for short tutorial using Objective-C interface
//

#import "RLMTestCase.h"

#import <realm/objc/Realm.h>
#import <realm/objc/RLMTable_noinst.h>

REALM_TABLE_3(MixedTable,
              Hired, Bool,
              Other, Mixed,
              Age,   Int)

REALM_TABLE_2(SubMixedTable,
              Hired, Bool,
              Age,   Int)

@interface MACTestMixed : RLMTestCase

@end

@implementation MACTestMixed

- (void)testMixedEqual
{
    NSDate *nowTime = [NSDate date];
    NSDate *nowTime1 = [[NSDate date] dateByAddingTimeInterval:1];

    NSNumber *mixedBool1 = [NSNumber numberWithBool:YES];
    NSNumber *mixedBool2 = [NSNumber numberWithBool:NO];
    NSNumber *mixedBool3 = [NSNumber numberWithBool:NO];
    XCTAssertEqual([mixedBool1 isEqual:mixedBool1], YES, @"Same mixed should be equal (1)");
    XCTAssertEqual([mixedBool2 isEqual:mixedBool2], YES, @"Same mixed should be equal (2)");
    XCTAssertEqual([mixedBool2 isEqual:mixedBool3], YES,  @"Mixed with same bools should be equal");
    XCTAssertEqual([mixedBool1 isEqual:mixedBool2], NO,  @"Mixed with different bools should be different");

    NSNumber *mixedInt1 = [NSNumber numberWithLongLong:10001];
    NSNumber *mixedInt2 = [NSNumber numberWithLongLong:20002];
    NSNumber *mixedInt3 = [NSNumber numberWithLongLong:20002];
    XCTAssertEqual([mixedInt1 isEqual:mixedInt1], YES, @"Same mixed should be equal (3)");
    XCTAssertEqual([mixedInt2 isEqual:mixedInt2], YES, @"Same mixed should be equal (4)");
    XCTAssertEqual([mixedInt2 isEqual:mixedInt3], YES, @"Mixed with same ints should be equal");
    XCTAssertEqual([mixedInt1 isEqual:mixedInt2], NO,  @"Mixed with different ints should be different");

    NSString *mixedString1 = [NSString stringWithUTF8String:"Hello"];
    NSString *mixedString2 = [NSString stringWithUTF8String:"Goodbye"];
    NSString *mixedString3 = [NSString stringWithUTF8String:"Goodbye"];
    XCTAssertEqual([mixedString1 isEqual:mixedString1], YES, @"Same mixed should be equal (5)");
    XCTAssertEqual([mixedString2 isEqual:mixedString2], YES, @"Same mixed should be equal (6)");
    XCTAssertEqual([mixedString2 isEqual:mixedString3], YES, @"Mixed with same strings should be equal");
    XCTAssertEqual([mixedString1 isEqual:mixedString2], NO,  @"Mixed with different strings should be different");

    const char* str1 = "Hello";
    const char* str2 = "Goodbye";
    NSData *mixedBinary1 = [NSData dataWithBytes:str1 length:strlen(str1)];
    NSData *mixedBinary2 = [NSData dataWithBytes:str2 length:strlen(str2)];
    NSData *mixedBinary3 = [NSData dataWithBytes:str2 length:strlen(str2)];
    XCTAssertEqual([mixedBinary1 isEqual:mixedBinary1], YES, @"Same mixed should be equal (7)");
    XCTAssertEqual([mixedBinary2 isEqual:mixedBinary2], YES, @"Same mixed should be equal (8)");
    XCTAssertEqual([mixedBinary2 isEqual:mixedBinary3], YES, @"Mixed with same binary data should be equal");
    XCTAssertEqual([mixedBinary1 isEqual:mixedBinary2], NO,  @"Mixed with different binary data should be different");

    NSDate *mixedDate1 = nowTime;
    NSDate *mixedDate2 = nowTime1;
    NSDate *mixedDate3 = nowTime1;
    XCTAssertEqual([mixedDate1 isEqual:mixedDate1], YES, @"Same mixed should be equal (9)");
    XCTAssertEqual([mixedDate2 isEqual:mixedDate2], YES, @"Same mixed should be equal (10)");
    XCTAssertEqual([mixedDate2 isEqual:mixedDate3], YES, @"Mixed with same timestamps should be equal");
    XCTAssertEqual([mixedDate1 isEqual:mixedDate2], NO,  @"Mixed with different timestamps should be different");

    [self.managerWithTestPath writeUsingBlock:^(RLMRealm *realm) {
        MixedTable    *table1 = [realm createTableWithName:@"table1" asTableClass:MixedTable.class];
        SubMixedTable *table2 = [realm createTableWithName:@"table2" asTableClass:SubMixedTable.class];
        SubMixedTable *table3 = [realm createTableWithName:@"table3" asTableClass:SubMixedTable.class];
        [table1 addHired:YES Other:mixedBool1 Age:54];
        [table2 addHired:YES                  Age:54];
        [table3 addHired:YES                  Age:54];
        XCTAssertEqual([table1 isEqual:table1], YES, @"Same mixed should be equal (11)");
        XCTAssertEqual([table2 isEqual:table2], YES, @"Same mixed should be equal (12)");
        XCTAssertEqual([table2 isEqual:table3], YES, @"Mixed with same tables should be equal");
        XCTAssertEqual([table1 isEqual:table2], NO,  @"Mixed with different tables should be different");
        
        
        XCTAssertEqual([mixedBool1 isEqual:mixedInt1],    NO, @"Mixed with different types should be different (1)");
        XCTAssertEqual([mixedBool1 isEqual:mixedString1], NO, @"Mixed with different types should be different (2)");
        XCTAssertEqual([mixedBool1 isEqual:mixedBinary1], NO, @"Mixed with different types should be different (3)");
        XCTAssertEqual([mixedBool1 isEqual:mixedDate1],   NO, @"Mixed with different types should be different (4)");
        XCTAssertEqual([mixedBool1 isEqual:table1],       NO, @"Mixed with different types should be different (5)");
        
        XCTAssertEqual([mixedInt1 isEqual:mixedBool1],   NO, @"Mixed with different types should be different (6)");
        XCTAssertEqual([mixedInt1 isEqual:mixedString1], NO, @"Mixed with different types should be different (7)");
        XCTAssertEqual([mixedInt1 isEqual:mixedBinary1], NO, @"Mixed with different types should be different (8)");
        XCTAssertEqual([mixedInt1 isEqual:mixedDate1],   NO, @"Mixed with different types should be different (9)");
        XCTAssertEqual([mixedInt1 isEqual:table1],       NO, @"Mixed with different types should be different (10)");
        
        XCTAssertEqual([mixedString1 isEqual:mixedBool1],   NO, @"Mixed with different types should be different (11)");
        XCTAssertEqual([mixedString1 isEqual:mixedInt1],    NO, @"Mixed with different types should be different (12)");
        XCTAssertEqual([mixedString1 isEqual:mixedBinary1], NO, @"Mixed with different types should be different (13)");
        XCTAssertEqual([mixedString1 isEqual:mixedDate1],   NO, @"Mixed with different types should be different (14)");
        XCTAssertEqual([mixedString1 isEqual:table1],       NO, @"Mixed with different types should be different (15)");
        
        XCTAssertEqual([mixedBinary1 isEqual:mixedBool1],   NO, @"Mixed with different types should be different (16)");
        XCTAssertEqual([mixedBinary1 isEqual:mixedInt1],    NO, @"Mixed with different types should be different (17)");
        XCTAssertEqual([mixedBinary1 isEqual:mixedString1], NO, @"Mixed with different types should be different (18)");
        XCTAssertEqual([mixedBinary1 isEqual:mixedDate1],   NO, @"Mixed with different types should be different (19)");
        XCTAssertEqual([mixedBinary1 isEqual:table1],       NO, @"Mixed with different types should be different (20)");
        
        XCTAssertEqual([mixedDate1 isEqual:mixedBool1],   NO, @"Mixed with different types should be different (21)");
        XCTAssertEqual([mixedDate1 isEqual:mixedInt1],    NO, @"Mixed with different types should be different (22)");
        XCTAssertEqual([mixedDate1 isEqual:mixedString1], NO, @"Mixed with different types should be different (23)");
        XCTAssertEqual([mixedDate1 isEqual:mixedBinary1], NO, @"Mixed with different types should be different (24)");
        XCTAssertEqual([mixedDate1 isEqual:table1],       NO, @"Mixed with different types should be different (25)");
        
        XCTAssertEqual([table1 isEqual:mixedBool1],   NO, @"Mixed with different types should be different (26)");
        XCTAssertEqual([table1 isEqual:mixedInt1],    NO, @"Mixed with different types should be different (27)");
        XCTAssertEqual([table1 isEqual:mixedString1], NO, @"Mixed with different types should be different (28)");
        XCTAssertEqual([table1 isEqual:mixedBinary1], NO, @"Mixed with different types should be different (29)");
        XCTAssertEqual([table1 isEqual:mixedDate1],   NO, @"Mixed with different types should be different (30)");
    }];
}


- (void)testMixed
{
<<<<<<< HEAD
    SubMixedTable *tableSub = [[SubMixedTable alloc] init];
    XCTAssertTrue([tableSub isKindOfClass:[RLMTable class]], @"RLMTable excepted");

    // Add some rows
    [tableSub addHired:YES Age:20];
    [tableSub addHired:NO Age:21];
    [tableSub addHired:YES Age:22];
    [tableSub addHired:NO Age:43];
    [tableSub addHired:YES Age:54];

    [[self realmWithTestPath] writeUsingBlock:^(RLMRealm *realm) {
=======
    [[self managerWithTestPath] writeUsingBlock:^(RLMRealm *realm) {
        SubMixedTable *tableSub = [realm createTableWithName:@"tableSub" asTableClass:SubMixedTable.class];
        XCTAssertTrue([tableSub isKindOfClass:[RLMTable class]], @"RLMTable excepted");
        
        // Add some rows
        [tableSub addHired:YES Age:20];
        [tableSub addHired:NO Age:21];
        [tableSub addHired:YES Age:22];
        [tableSub addHired:NO Age:43];
        [tableSub addHired:YES Age:54];
        

>>>>>>> 37b68eae
        // Create new table in realm
        MixedTable *table = [realm createTableWithName:@"MixedValues" asTableClass:[MixedTable class]];
        NSLog(@"Table: %@", table);
        // Add some rows
        [table addHired:YES Other:[NSString stringWithUTF8String:"Jens"] Age:50];
        [table addHired:YES Other:[NSString stringWithUTF8String:"Aage"] Age:52];
        [table addHired:YES Other:[NSString stringWithUTF8String:"Joergen"] Age:53];
        [table addHired:YES Other:[NSString stringWithUTF8String:"Dave"] Age:54];
        [table addHired:YES Other:tableSub Age:54];
        [table addHired:YES Other:[NSDate date] Age:54];
    
        MixedTable *tableRetrieved = [realm tableWithName:@"MixedValues" asTableClass:[MixedTable class]];
        
        XCTAssertEqual([tableRetrieved rowCount], (NSUInteger)6, @"6 rows expected");
        XCTAssertTrue([tableRetrieved[0].Other isKindOfClass:[NSString class]], @"NSString excepted");
        XCTAssertTrue([tableRetrieved[4].Other isKindOfClass:[RLMTable class]], @"RLMTable excepted");
        XCTAssertEqual([(RLMTable *)tableRetrieved[4].Other rowCount], (NSUInteger)5,@"Subtable should have 5 rows");
        XCTAssertTrue([tableRetrieved[5].Other isKindOfClass:[NSDate class]], @"NSDate excepted");
        
        // Test cast and isClass
        // FIXME: When hasSameDescriptorAs is implemented, reenable unit test below
        // XCTAssertEquals([tableSub hasSameDescriptorAs:[SubMixedTable class]], YES,@"Unknown table should be of type SubMixedTable");
        tableSub = [tableSub castToTypedTableClass:[SubMixedTable class]];
        NSLog(@"TableSub Size: %lu", [tableSub rowCount]);
        XCTAssertEqual([tableSub rowCount], (NSUInteger)5,@"Subtable should have 5 rows");
        NSLog(@"Count int: %lu", [tableRetrieved countRowsWithInt:50 inColumnWithIndex:2]);
        NSLog(@"Max: %lld", [tableRetrieved maxIntInColumnWithIndex:2]);
        NSLog(@"Avg: %.2f", [tableRetrieved avgIntColumnWithIndex:2]);
    }];
}

-(void)testMixedValidate
{
    [self.managerWithTestPath writeUsingBlock:^(RLMRealm *realm) {
        MixedTable *table = [realm createTableWithName:@"table" asTableClass:MixedTable.class];
        XCTAssertThrows(([table addRow:@[@YES, @[@1, @2], @7]]), @"Mixed cannot be an NSArray");
        XCTAssertThrows(([table addRow:@[@YES, @{@"key": @7}, @11]]), @"Mixed cannot be an NSDictionary");
    }];
}
@end<|MERGE_RESOLUTION|>--- conflicted
+++ resolved
@@ -72,7 +72,7 @@
     XCTAssertEqual([mixedDate2 isEqual:mixedDate3], YES, @"Mixed with same timestamps should be equal");
     XCTAssertEqual([mixedDate1 isEqual:mixedDate2], NO,  @"Mixed with different timestamps should be different");
 
-    [self.managerWithTestPath writeUsingBlock:^(RLMRealm *realm) {
+    [self.realmWithTestPath writeUsingBlock:^(RLMRealm *realm) {
         MixedTable    *table1 = [realm createTableWithName:@"table1" asTableClass:MixedTable.class];
         SubMixedTable *table2 = [realm createTableWithName:@"table2" asTableClass:SubMixedTable.class];
         SubMixedTable *table3 = [realm createTableWithName:@"table3" asTableClass:SubMixedTable.class];
@@ -126,20 +126,7 @@
 
 - (void)testMixed
 {
-<<<<<<< HEAD
-    SubMixedTable *tableSub = [[SubMixedTable alloc] init];
-    XCTAssertTrue([tableSub isKindOfClass:[RLMTable class]], @"RLMTable excepted");
-
-    // Add some rows
-    [tableSub addHired:YES Age:20];
-    [tableSub addHired:NO Age:21];
-    [tableSub addHired:YES Age:22];
-    [tableSub addHired:NO Age:43];
-    [tableSub addHired:YES Age:54];
-
     [[self realmWithTestPath] writeUsingBlock:^(RLMRealm *realm) {
-=======
-    [[self managerWithTestPath] writeUsingBlock:^(RLMRealm *realm) {
         SubMixedTable *tableSub = [realm createTableWithName:@"tableSub" asTableClass:SubMixedTable.class];
         XCTAssertTrue([tableSub isKindOfClass:[RLMTable class]], @"RLMTable excepted");
         
@@ -151,7 +138,6 @@
         [tableSub addHired:YES Age:54];
         
 
->>>>>>> 37b68eae
         // Create new table in realm
         MixedTable *table = [realm createTableWithName:@"MixedValues" asTableClass:[MixedTable class]];
         NSLog(@"Table: %@", table);
@@ -185,7 +171,7 @@
 
 -(void)testMixedValidate
 {
-    [self.managerWithTestPath writeUsingBlock:^(RLMRealm *realm) {
+    [self.realmWithTestPath writeUsingBlock:^(RLMRealm *realm) {
         MixedTable *table = [realm createTableWithName:@"table" asTableClass:MixedTable.class];
         XCTAssertThrows(([table addRow:@[@YES, @[@1, @2], @7]]), @"Mixed cannot be an NSArray");
         XCTAssertThrows(([table addRow:@[@YES, @{@"key": @7}, @11]]), @"Mixed cannot be an NSDictionary");
