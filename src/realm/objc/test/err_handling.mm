//
//  err_handling.m
//  TightDB
//
// Demo code for short tutorial using Objective-C interface
//


#import "RLMTestCase.h"

#import <realm/objc/Realm.h>
#import <realm/objc/RLMTable_noinst.h>
#import <realm/objc/RLMTableFast.h>
#import <realm/objc/RLMPrivateTableMacrosFast.h>

@interface PeopleErrObject : RLMRow

@property (nonatomic, copy)   NSString *Name;
@property (nonatomic, assign) NSInteger Age;
@property (nonatomic, assign) BOOL      Hired;

@end

@implementation PeopleErrObject
@end

RLM_TABLE_TYPE_FOR_OBJECT_TYPE(PeopleErrTable, PeopleErrObject);

@interface TestQueryObject : RLMRow

@property (nonatomic, assign) NSInteger Age;

@end

@implementation TestQueryObject
@end

RLM_TABLE_TYPE_FOR_OBJECT_TYPE(TestQueryTable, TestQueryObject);

@interface TestQueryAllObject : RLMRow

@property (nonatomic, assign) BOOL      BoolCol;
@property (nonatomic, assign) NSInteger IntCol;
@property (nonatomic, assign) CGFloat   FloatCol;
@property (nonatomic, assign) double    DoubleCol;
@property (nonatomic, copy)   NSString *StringCol;
@property (nonatomic, strong) NSData   *BinaryCol;
@property (nonatomic, strong) NSDate   *DateCol;
@property (nonatomic, strong) TestQueryTable *TableCol;

@end

@implementation TestQueryAllObject
@end

RLM_TABLE_TYPE_FOR_OBJECT_TYPE(TestQueryAllTable, TestQueryAllObject);

@interface MACTestErrHandling: RLMTestCase

@end

@implementation MACTestErrHandling

- (void)testErrHandling {
    //------------------------------------------------------
    NSLog(@"--- Creating tables ---");
    //------------------------------------------------------
    NSError* error = nil;

    [[self realmWithTestPath] writeUsingBlock:^(RLMRealm *realm) {
        // Create new table in realm
        RLMTable* people = [realm createTableWithName:@"employees" objectClass:[PeopleErrObject class]];
        
        // No longer supports errors, the tes may be redundant
        // Add some rows
        
        [people addRow:@[@"John", @20, @YES]];
        [people addRow:@[@"Mary", @21, @NO]];
        [people addRow:@[@"Lars", @21, @YES]];
        [people addRow:@[@"Phil", @43, @NO]];
        [people addRow:@[@"Anni", @54, @YES]];
        
        // Insert at specific position
        [people insertRow:@[@"Frank", @34, @YES] atIndex:2];
        
        // Getting the size of the table
        NSLog(@"PeopleErrTable Size: %lu - is %@.    [6 - not empty]", [people rowCount],
              people.rowCount == 0 ? @"empty" : @"not empty");
    }];

    XCTAssertNil(error, @"error should be nil after saving a transaction");

    //------------------------------------------------------
    NSLog(@"--- Changing permissions ---");
    //------------------------------------------------------
    
    error = nil;
    NSFileManager *fm = [NSFileManager defaultManager];
    [fm setAttributes:@{NSFilePosixPermissions: @(0444)}
         ofItemAtPath:RLMTestRealmPath
                error:&error];
    if (error) {
        XCTFail(@"Failed to set readonly attributes");
    }
    
    //------------------------------------------------------
    NSLog(@"--- Make normal again ---");
    //------------------------------------------------------
    
    error = nil;
    [fm setAttributes:@{NSFilePosixPermissions: @(0644)}
         ofItemAtPath:RLMTestRealmPath
                error:&error];
    if (error) {
        XCTFail(@"Failed to set readonly attributes");
    }
    
    RLMRealm *fromDisk = [self realmPersistedAtTestPath];
    XCTAssertNotNil(fromDisk, @"realm from disk should be valid");

    PeopleErrTable *diskTable = [fromDisk tableWithName:@"employees" asTableClass:[PeopleErrTable class]];

    // Fake readonly.
    [((RLMTable*)diskTable) setReadOnly:YES];

    NSLog(@"Disktable size: %zu", [diskTable rowCount]);

//    No longer support for errors here
//    error = nil;
//    if (![diskTable addName:@"Anni" Age:54 Hired:YES error:&error]) {
//        NSLog(@"%@", [error localizedDescription]);
//    } else {
//        XCTFail(@"addName to readonly should have failed.");
//    }
//
//    NSLog(@"Disktable size: %zu", [diskTable rowCount]);
}

- (void)testErrorInsert {
    [self createTestTableWithWriteBlock:^(RLMTable *table) {
        // Create table with all column types
        RLMDescriptor * desc = [table descriptor];
        if ([desc addColumnWithName:@"int" type:RLMTypeInt] == NSNotFound) {
            XCTFail(@"addColumn failed.");
        }
        if ([desc addColumnWithName:@"bool" type:RLMTypeBool] == NSNotFound) {
            XCTFail(@"addColumn failed.");
        }
        
        if ([desc addColumnWithName:@"date" type:RLMTypeDate] == NSNotFound) {
            XCTFail(@"addColumn failed.");
        }
        if ([desc addColumnWithName:@"string" type:RLMTypeString] == NSNotFound) {
            XCTFail(@"addColumn failed.");
        }
        if ([desc addColumnWithName:@"string_long" type:RLMTypeString] == NSNotFound) {
            XCTFail(@"addColumn failed.");
        }
        if ([desc addColumnWithName:@"string_enum" type:RLMTypeString] == NSNotFound) {
            XCTFail(@"addColumn failed.");
        }
        if ([desc addColumnWithName:@"binary" type:RLMTypeBinary] == NSNotFound) {
            XCTFail(@"addColumn failed.");
        }
        if ([desc addColumnWithName:@"mixed" type:RLMTypeMixed] == NSNotFound) {
            XCTFail(@"addColumn failed.");
        }
        RLMDescriptor * subdesc;
        if (!(subdesc = [desc addColumnTable:@"tables"])) {
            XCTFail(@"addColumn failed.");
        }
        if ([subdesc addColumnWithName:@"sub_first" type:RLMTypeInt] == NSNotFound) {
            XCTFail(@"addColumn failed.");
        }
        if ([subdesc addColumnWithName:@"sub_second" type:RLMTypeString] == NSNotFound) {
            XCTFail(@"addColumn failed.");
        }
        
        // Add some rows
        for (NSUInteger i = 0; i < 15; ++i) {
            if (![table RLM_insertInt:0 ndx:i value:i]) {
                // NSLog(@"%@", [error localizedDescription]);
                XCTFail(@"Insert failed.");
            }
            if (![table RLM_insertBool:1 ndx:i value:(i % 2 ? YES : NO)]) {
                XCTFail(@"Insert failed.");
            }
            if (![table RLM_insertDate:2 ndx:i value:[NSDate date]]) {
                XCTFail(@"Insert failed.");
            }
            if (![table RLM_insertString:3 ndx:i value:[NSString stringWithFormat:@"string %zu", i]]) {
                XCTFail(@"Insert failed.");
            }
            if (![table RLM_insertString:4 ndx:i value:@" Very long string.............."]) {
                XCTFail(@"Insert failed.");
            }
            
            switch (i % 3) {
                case 0:
                    if (![table RLM_insertString:5 ndx:i value:@"test1"]) {
                        XCTFail(@"Insert failed.");
                    }
                    break;
                case 1:
                    if (![table RLM_insertString:5 ndx:i value:@"test2"]) {
                        XCTFail(@"Insert failed.");
                    }
                    break;
                case 2:
                    if (![table RLM_insertString:5 ndx:i value:@"test3"]) {
                        XCTFail(@"Insert failed.");
                    }
                    break;
            }
            
            if (![table RLM_insertBinary:6 ndx:i data:"binary" size:7]) {
                XCTFail(@"Insert failed.");
            }
            switch (i % 3) {
                case 0:
                    if (![table RLM_insertMixed:7 ndx:i value:[NSNumber numberWithBool:NO] ]) {
                        XCTFail(@"Insert failed.");
                    }
                    break;
                case 1:
                    if (![table RLM_insertMixed:7 ndx:i value:[NSNumber numberWithLongLong:i] ]) {
                        XCTFail(@"Insert failed.");
                    }
                    break;
                case 2:
                    if (![table RLM_insertMixed:7 ndx:i value:[NSString stringWithUTF8String:"string"] ]) {
                        XCTFail(@"Insert failed.");
                    }
                    break;
            }
            if (![table RLM_insertSubtable:8 ndx:i]) {
                XCTFail(@"Insert failed.");
            }
            
            if (![table RLM_insertDone ]) {
                XCTFail(@"InsertDone failed.");
            }
            
            // Add sub-tables
            if (i == 2) {
                RLMTable* subtable = [table RLM_tableInColumnWithIndex:8 atRowIndex:i];
                if (![subtable RLM_insertInt:0 ndx:0 value:42]) {
                    XCTFail(@"Insert failed.");
                }
                if (![subtable RLM_insertString:1 ndx:0 value:@"meaning"]) {
                    XCTFail(@"Insert failed.");
                }
                if (![subtable RLM_insertDone ]) {
                    XCTFail(@"InsertDone failed.");
                }
            }
            
            
        }
        
        // We also want a ColumnStringEnum
        if (![table optimize]) {
            XCTFail(@"Insert failed.");
        }
        
        // Test Deletes
        XCTAssertNoThrow([table removeRowAtIndex:14]);
        XCTAssertNoThrow([table removeRowAtIndex:0]);
        XCTAssertNoThrow([table removeRowAtIndex:5]);
        
        XCTAssertEqual(table.rowCount, (NSUInteger)12, @"Size should have been 12");
        
        // Test Clear
        XCTAssertNoThrow([table removeAllRows]);
        XCTAssertEqual(table.rowCount, (NSUInteger)0, @"Size should have been zero");
    }];
}

<<<<<<< HEAD
- (void)testQueryErrHandling {
    [[self managerWithTestPath] writeUsingBlock:^(RLMRealm *realm) {
        TestQueryAllTable *table = [TestQueryAllTable tableInRealm:realm named:@"table"];
=======

- (void)testQueryErrHandling
{
    [self.realmWithTestPath writeUsingBlock:^(RLMRealm *realm) {
        TestQueryErrAllTypes* table = [realm createTableWithName:@"Test" asTableClass:TestQueryErrAllTypes.class];
        NSLog(@"Table: %@", table);
>>>>>>> d10d6412
        XCTAssertNotNil(table, @"Table is nil");
        
        const char bin[4] = { 0, 1, 2, 3 };
        NSData* bin1 = [[NSData alloc] initWithBytes:bin length:sizeof bin / 2];
        NSData* bin2 = [[NSData alloc] initWithBytes:bin length:sizeof bin];
        NSDate *date = [NSDate date];

        [table addRow:@{@"BoolCol":   @NO,
                        @"IntCol":    @54,
                        @"FloatCol":  @0.7,
                        @"DoubleCol": @0.8,
                        @"StringCol": @"foo",
                        @"BinaryCol": bin1,
                        @"DateCol":   [NSDate dateWithTimeIntervalSince1970:0]}];
        
        [table addRow:@{@"BoolCol":   @YES,
                        @"IntCol":    @506,
                        @"FloatCol":  @7.7,
                        @"DoubleCol": @8.8,
                        @"StringCol": @"banach",
                        @"BinaryCol": bin2,
                        @"DateCol":   date}];
        TestQueryTable *subtable = [table lastRow][@"TableCol"];
        [subtable addRow:@[@100]];
        
        XCTAssertEqual([table countWhere:@"BoolCol == NO"],      (NSUInteger)1, @"BoolCol count");
        XCTAssertEqual([table countWhere:@"IntCol == 54"],       (NSUInteger)1, @"IntCol count");
        XCTAssertEqual([table countWhere:@"FloatCol == 0.7"],    (NSUInteger)1, @"FloatCol count");
        XCTAssertEqual([table countWhere:@"DoubleCol == 0.8"],   (NSUInteger)1, @"DoubleCol count");
        XCTAssertEqual([table countWhere:@"StringCol == 'foo'"], (NSUInteger)1, @"StringCol count");
        NSUInteger binCount = [table countWhere:[NSPredicate predicateWithFormat:@"BinaryCol == %@", bin1]];
        XCTAssertEqual(binCount, (NSUInteger)1, @"BinaryCol count");
        NSUInteger dateCount = [table countWhere:[NSPredicate predicateWithFormat:@"DateCol == %@", date]];
        XCTAssertEqual(dateCount, (NSUInteger)1, @"DateCol count");
        
        // FIXME: Not yet implemented
//        XCTAssertEqualObjects([table minInColumn:@"IntCol" where:@"BoolCol == NO"], @54, @"IntCol min");
//        XCTAssertEqualObjects([table maxInColumn:@"IntCol" where:@"BoolCol == NO"], @54, @"IntCol max");
//        XCTAssertEqualObjects([table sumInColumn:@"IntCol" where:@"BoolCol == NO"], @54, @"IntCol sum");
//        XCTAssertEqualObjects([table avgInColumn:@"IntCol" where:@"BoolCol == NO"], @54, @"IntCol avg");
//        
//        XCTAssertEqualObjects([table minInColumn:@"FloatCol" where:@"BoolCol == NO"], @0.7, @"FloatCol min");
//        XCTAssertEqualObjects([table maxInColumn:@"FloatCol" where:@"BoolCol == NO"], @0.7, @"FloatCol max");
//        XCTAssertEqualObjects([table sumInColumn:@"FloatCol" where:@"BoolCol == NO"], @0.7, @"FloatCol sum");
//        XCTAssertEqualObjects([table avgInColumn:@"FloatCol" where:@"BoolCol == NO"], @0.7, @"FloatCol avg");
//        
//        XCTAssertEqualObjects([table minInColumn:@"DoubleCol" where:@"BoolCol == NO"], @0.8, @"DoubleCol min");
//        XCTAssertEqualObjects([table maxInColumn:@"DoubleCol" where:@"BoolCol == NO"], @0.8, @"DoubleCol max");
//        XCTAssertEqualObjects([table sumInColumn:@"DoubleCol" where:@"BoolCol == NO"], @0.8, @"DoubleCol sum");
//        XCTAssertEqualObjects([table avgInColumn:@"DoubleCol" where:@"BoolCol == NO"], @0.8, @"DoubleCol avg");
        
        [table countWhere:@"BoolCol == NO"];
        
        [table countWhere:@"IntCol == 0 && BoolCol == NO"];
        [table countWhere:@"IntCol != 0 && BoolCol == NO"];
        [table countWhere:@"IntCol < 0  && BoolCol == NO"];
        [table countWhere:@"IntCol <= 0 && BoolCol == NO"];
        [table countWhere:@"IntCol > 0  && BoolCol == NO"];
        [table countWhere:@"IntCol >= 0 && BoolCol == NO"];
        [table countWhere:[NSPredicate predicateWithFormat:@"IntCol between %@ && BoolCol == NO", @[@0, @0]]];

        [table countWhere:@"FloatCol == 0 && BoolCol == NO"];
        [table countWhere:@"FloatCol != 0 && BoolCol == NO"];
        [table countWhere:@"FloatCol < 0  && BoolCol == NO"];
        [table countWhere:@"FloatCol <= 0 && BoolCol == NO"];
        [table countWhere:@"FloatCol > 0  && BoolCol == NO"];
        [table countWhere:@"FloatCol >= 0 && BoolCol == NO"];
        [table countWhere:[NSPredicate predicateWithFormat:@"FloatCol between %@ && BoolCol == NO", @[@0, @0]]];

        [table countWhere:@"DoubleCol == 0 && BoolCol == NO"];
        [table countWhere:@"DoubleCol != 0 && BoolCol == NO"];
        [table countWhere:@"DoubleCol < 0  && BoolCol == NO"];
        [table countWhere:@"DoubleCol <= 0 && BoolCol == NO"];
        [table countWhere:@"DoubleCol > 0  && BoolCol == NO"];
        [table countWhere:@"DoubleCol >= 0 && BoolCol == NO"];
        [table countWhere:[NSPredicate predicateWithFormat:@"DoubleCol between %@ && BoolCol == NO", @[@0, @0]]];

        [table countWhere:@"StringCol == ''            && BoolCol == NO"];
        [table countWhere:@"StringCol ==[c] ''         && BoolCol == NO"];
        [table countWhere:@"StringCol != ''            && BoolCol == NO"];
        [table countWhere:@"StringCol !=[c] ''         && BoolCol == NO"];
        [table countWhere:@"StringCol beginswith ''    && BoolCol == NO"];
        [table countWhere:@"StringCol beginswith[c] '' && BoolCol == NO"];
        [table countWhere:@"StringCol endswith ''      && BoolCol == NO"];
        [table countWhere:@"StringCol endswith[c] ''   && BoolCol == NO"];
        [table countWhere:@"StringCol contains ''      && BoolCol == NO"];
        [table countWhere:@"StringCol contains[c] ''   && BoolCol == NO"];

        [table countWhere:[NSPredicate predicateWithFormat:@"BinaryCol == %@         && BoolCol == NO", bin1]];
        [table countWhere:[NSPredicate predicateWithFormat:@"BinaryCol != %@         && BoolCol == NO", bin1]];
        [table countWhere:[NSPredicate predicateWithFormat:@"BinaryCol beginswith %@ && BoolCol == NO", bin1]];
        [table countWhere:[NSPredicate predicateWithFormat:@"BinaryCol endswith %@   && BoolCol == NO", bin1]];
        [table countWhere:[NSPredicate predicateWithFormat:@"BinaryCol contains %@   && BoolCol == NO", bin1]];
        
        // FIXME: Fix this
//        RLMView *view = [table allWhere:[NSPredicate predicateWithFormat:@"DateCol == %@ && BoolCol == NO", date]];
//        for (RLMRow *row in view) {
//            NSLog(@"row BoolCol: %@", row[@"BoolCol"]);
//        }
        
        [table countWhere:[NSPredicate predicateWithFormat:@"DateCol == %@ && BoolCol == NO", date]];
        [table countWhere:[NSPredicate predicateWithFormat:@"DateCol != %@ && BoolCol == NO", date]];
        [table countWhere:[NSPredicate predicateWithFormat:@"DateCol < %@  && BoolCol == NO", date]];
        [table countWhere:[NSPredicate predicateWithFormat:@"DateCol <= %@ && BoolCol == NO", date]];
        [table countWhere:[NSPredicate predicateWithFormat:@"DateCol > %@  && BoolCol == NO", date]];
        [table countWhere:[NSPredicate predicateWithFormat:@"DateCol >= %@ && BoolCol == NO", date]];
        [table countWhere:[NSPredicate predicateWithFormat:@"DateCol between %@ && BoolCol == NO", @[date, date]]];
        
        // FIXME: Not yet implemented
//        [table countWhere:@"TableCol == nil && BoolCol == NO"];
//        [table countWhere:@"TableCol != nil && BoolCol == NO"];
    }];
}

@end<|MERGE_RESOLUTION|>--- conflicted
+++ resolved
@@ -276,18 +276,9 @@
     }];
 }
 
-<<<<<<< HEAD
 - (void)testQueryErrHandling {
-    [[self managerWithTestPath] writeUsingBlock:^(RLMRealm *realm) {
+    [self.realmWithTestPath writeUsingBlock:^(RLMRealm *realm) {
         TestQueryAllTable *table = [TestQueryAllTable tableInRealm:realm named:@"table"];
-=======
-
-- (void)testQueryErrHandling
-{
-    [self.realmWithTestPath writeUsingBlock:^(RLMRealm *realm) {
-        TestQueryErrAllTypes* table = [realm createTableWithName:@"Test" asTableClass:TestQueryErrAllTypes.class];
-        NSLog(@"Table: %@", table);
->>>>>>> d10d6412
         XCTAssertNotNil(table, @"Table is nil");
         
         const char bin[4] = { 0, 1, 2, 3 };
