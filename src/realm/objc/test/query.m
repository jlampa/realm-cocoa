//
//  query.m
//  TightDB
//

#import "RLMTestCase.h"

#import <realm/objc/Realm.h>
#import <realm/objc/RLMQueryFast.h>

REALM_TABLE_1(TestQuerySub,
                Age,  Int)

REALM_TABLE_9(TestQueryAllTypes,
                BoolCol,   Bool,
                IntCol,    Int,
                FloatCol,  Float,
                DoubleCol, Double,
                StringCol, String,
                BinaryCol, Binary,
                DateCol,   Date,
                TableCol,  TestQuerySub,
                MixedCol,  Mixed)

@interface MACtestQuery: RLMTestCase
@end
@implementation MACtestQuery

- (void)testQuery
{
    TestQueryAllTypes *table = [[TestQueryAllTypes alloc] init];
    NSLog(@"Table: %@", table);
    XCTAssertNotNil(table, @"Table is nil");

    const char bin[4] = { 0, 1, 2, 3 };
    NSData *bin1 = [[NSData alloc] initWithBytes:bin length:sizeof bin / 2];
    NSData *bin2 = [[NSData alloc] initWithBytes:bin length:sizeof bin];
//    TestQuerySub *subtab1 = [[TestQuerySub alloc] init];
    TestQuerySub *subtab2 = [[TestQuerySub alloc] init];
    [subtab2 addAge:100];
    NSNumber *mixInt1   = [NSNumber numberWithLongLong:1];
    //TDBMixed *mixSubtab = [TDBMixed mixedWithTable:subtab2];

    [table addBoolCol:NO   IntCol:54       FloatCol:0.7     DoubleCol:0.8       StringCol:@"foo"
            BinaryCol:bin1 DateCol:0       TableCol:nil     MixedCol:mixInt1];

    [table addBoolCol:YES  IntCol:506      FloatCol:7.7     DoubleCol:8.8       StringCol:@"banach"
            BinaryCol:bin2 DateCol:[NSDate date] TableCol:subtab2 MixedCol:subtab2];

    XCTAssertEqual([[[table where].BoolCol   columnIsEqualTo:NO]      countRows], (NSUInteger)1, @"BoolCol equal");
    XCTAssertEqual([[[table where].IntCol    columnIsEqualTo:54]      countRows], (NSUInteger)1, @"IntCol equal");
    XCTAssertEqual([[[table where].FloatCol  columnIsEqualTo:0.7f]    countRows], (NSUInteger)1, @"FloatCol equal");
    XCTAssertEqual([[[table where].DoubleCol columnIsEqualTo:0.8]     countRows], (NSUInteger)1, @"DoubleCol equal");
    XCTAssertEqual([[[table where].StringCol columnIsEqualTo:@"foo"]  countRows], (NSUInteger)1, @"StringCol equal");
    XCTAssertEqual([[[table where].BinaryCol columnIsEqualTo:bin1]    countRows], (NSUInteger)1, @"BinaryCol equal");
    XCTAssertEqual([[[table where].DateCol   columnIsEqualTo:0]       countRows], (NSUInteger)1, @"DateCol equal");
// These are not yet implemented
//    XCTAssertEqual([[[table where].TableCol  columnIsEqualTo:subtab1] count], (NSUInteger)1, @"TableCol equal");
//    XCTAssertEqual([[[table where].MixedCol  columnIsEqualTo:mixInt1] count], (NSUInteger)1, @"MixedCol equal");

    TestQueryAllTypesQuery *query = [[table where].BoolCol   columnIsEqualTo:NO];

    XCTAssertEqual([query.IntCol min], (int64_t)54,    @"IntCol min");
    XCTAssertEqual([query.IntCol max], (int64_t)54,    @"IntCol max");
    XCTAssertEqual([query.IntCol sum], (int64_t)54,    @"IntCol sum");
    XCTAssertEqual([query.IntCol avg] , 54.0,           @"IntCol avg");

    XCTAssertEqual([query.FloatCol min], 0.7f,         @"FloatCol min");
    XCTAssertEqual([query.FloatCol max], 0.7f,         @"FloatCol max");
    XCTAssertEqual([query.FloatCol sum], (double)0.7f, @"FloatCol sum");
    XCTAssertEqual([query.FloatCol avg], (double)0.7f, @"FloatCol avg");

    XCTAssertEqual([query.DoubleCol min], 0.8,         @"DoubleCol min");
    XCTAssertEqual([query.DoubleCol max], 0.8,         @"DoubleCol max");
    XCTAssertEqual([query.DoubleCol sum], 0.8,         @"DoubleCol sum");
    XCTAssertEqual([query.DoubleCol avg], 0.8,         @"DoubleCol avg");

    // Check that all column conditions return query objects of the
    // right type
    [[[table where].BoolCol columnIsEqualTo:NO].BoolCol columnIsEqualTo:NO];

    [[[table where].IntCol columnIsEqualTo:0].BoolCol columnIsEqualTo:NO];
    [[[table where].IntCol columnIsNotEqualTo:0].BoolCol columnIsEqualTo:NO];
    [[[table where].IntCol columnIsLessThan:0].BoolCol columnIsEqualTo:NO];
    [[[table where].IntCol columnIsLessThanOrEqualTo:0].BoolCol columnIsEqualTo:NO];
    [[[table where].IntCol columnIsGreaterThan:0].BoolCol columnIsEqualTo:NO];
    [[[table where].IntCol columnIsGreaterThanOrEqualTo:0].BoolCol columnIsEqualTo:NO];
    [[[table where].IntCol columnIsBetween:0 :0].BoolCol columnIsEqualTo:NO];

    [[[table where].FloatCol columnIsEqualTo:0].BoolCol columnIsEqualTo:NO];
    [[[table where].FloatCol columnIsNotEqualTo:0].BoolCol columnIsEqualTo:NO];
    [[[table where].FloatCol columnIsLessThan:0].BoolCol columnIsEqualTo:NO];
    [[[table where].FloatCol columnIsLessThanOrEqualTo:0].BoolCol columnIsEqualTo:NO];
    [[[table where].FloatCol columnIsGreaterThan:0].BoolCol columnIsEqualTo:NO];
    [[[table where].FloatCol columnIsGreaterThanOrEqualTo:0].BoolCol columnIsEqualTo:NO];
    [[[table where].FloatCol columnIsBetween:0 :0].BoolCol columnIsEqualTo:NO];

    [[[table where].DoubleCol columnIsEqualTo:0].BoolCol columnIsEqualTo:NO];
    [[[table where].DoubleCol columnIsNotEqualTo:0].BoolCol columnIsEqualTo:NO];
    [[[table where].DoubleCol columnIsLessThan:0].BoolCol columnIsEqualTo:NO];
    [[[table where].DoubleCol columnIsLessThanOrEqualTo:0].BoolCol columnIsEqualTo:NO];
    [[[table where].DoubleCol columnIsGreaterThan:0].BoolCol columnIsEqualTo:NO];
    [[[table where].DoubleCol columnIsGreaterThanOrEqualTo:0].BoolCol columnIsEqualTo:NO];
    [[[table where].DoubleCol columnIsBetween:0 :0].BoolCol columnIsEqualTo:NO];

    [[[table where].StringCol columnIsEqualTo:@""].BoolCol columnIsEqualTo:NO];
    [[[table where].StringCol columnIsEqualTo:@"" caseSensitive:NO].BoolCol columnIsEqualTo:NO];
    [[[table where].StringCol columnIsNotEqualTo:@""].BoolCol columnIsEqualTo:NO];
    [[[table where].StringCol columnIsNotEqualTo:@"" caseSensitive:NO].BoolCol columnIsEqualTo:NO];
    [[[table where].StringCol columnBeginsWith:@""].BoolCol columnIsEqualTo:NO];
    [[[table where].StringCol columnBeginsWith:@"" caseSensitive:NO].BoolCol columnIsEqualTo:NO];
    [[[table where].StringCol columnEndsWith:@""].BoolCol columnIsEqualTo:NO];
    [[[table where].StringCol columnEndsWith:@"" caseSensitive:NO].BoolCol columnIsEqualTo:NO];
    [[[table where].StringCol columnContains:@""].BoolCol columnIsEqualTo:NO];
    [[[table where].StringCol columnContains:@"" caseSensitive:NO].BoolCol columnIsEqualTo:NO];

    [[[table where].BinaryCol columnIsEqualTo:bin1].BoolCol columnIsEqualTo:NO];
    [[[table where].BinaryCol columnIsNotEqualTo:bin1].BoolCol columnIsEqualTo:NO];
    [[[table where].BinaryCol columnBeginsWith:bin1].BoolCol columnIsEqualTo:NO];
    [[[table where].BinaryCol columnEndsWith:bin1].BoolCol columnIsEqualTo:NO];
    [[[table where].BinaryCol columnContains:bin1].BoolCol columnIsEqualTo:NO];

    [[[table where].DateCol columnIsEqualTo:0].BoolCol columnIsEqualTo:NO];
    [[[table where].DateCol columnIsNotEqualTo:0].BoolCol columnIsEqualTo:NO];
    [[[table where].DateCol columnIsLessThan:0].BoolCol columnIsEqualTo:NO];
    [[[table where].DateCol columnIsLessThanOrEqualTo:0].BoolCol columnIsEqualTo:NO];
    [[[table where].DateCol columnIsGreaterThan:0].BoolCol columnIsEqualTo:NO];
    [[[table where].DateCol columnIsGreaterThanOrEqualTo:0].BoolCol columnIsEqualTo:NO];
    [[[table where].DateCol columnIsBetween:0 :0].BoolCol columnIsEqualTo:NO];

// These are not yet implemented
//    [[[table where].TableCol columnIsEqualTo:nil].BoolCol columnIsEqualTo:NO];
//    [[[table where].TableCol columnIsNotEqualTo:nil].BoolCol columnIsEqualTo:NO];

//    [[[table where].MixedCol columnIsEqualTo:mixInt1].BoolCol columnIsEqualTo:NO];
//    [[[table where].MixedCol columnIsNotEqualTo:mixInt1].BoolCol columnIsEqualTo:NO];
}

#define BOOL_COL 0
#define INT_COL 1
#define FLOAT_COL 2
#define DOUBLE_COL 3
#define STRING_COL 4
#define BINARY_COL 5
#define DATE_COL 6
#define MIXED_COL 7

- (void) testDynamic
{
<<<<<<< HEAD
    RLMTable *table = [[RLMTable alloc] init];

    [table addColumnWithName:@"BoolCol" type:RLMTypeBool];
    [table addColumnWithName:@"IntCol" type:RLMTypeInt];
    [table addColumnWithName:@"FloatCol" type:RLMTypeFloat];
    [table addColumnWithName:@"DoubleCol" type:RLMTypeDouble];
    [table addColumnWithName:@"StringCol" type:RLMTypeString];
    [table addColumnWithName:@"BinaryCol" type:RLMTypeBinary];
    [table addColumnWithName:@"DateCol" type:RLMTypeDate];
    [table addColumnWithName:@"MixedCol" type:RLMTypeMixed];
    // TODO: add Enum<T> and Subtable<T> when possible.
    
    const char bin[4] = { 0, 1, 2, 3 };
    NSNumber *mixInt1   = [NSNumber numberWithLongLong:1];
    NSString *mixString = [NSString stringWithUTF8String:"foo"];
    NSData *bin1 = [[NSData alloc] initWithBytes:bin length:sizeof bin / 2];
    NSData *bin2 = [[NSData alloc] initWithBytes:bin length:sizeof bin];
    
    // Using private method just for the sake of testing the setters below.
    [table RLM_addEmptyRows:2];
    
    [table RLM_setBool:YES inColumnWithIndex:BOOL_COL atRowIndex:0];
    [table RLM_setBool:NO inColumnWithIndex:BOOL_COL atRowIndex:1];
    
    [table RLM_setInt:0 inColumnWithIndex:INT_COL atRowIndex:0];
    [table RLM_setInt:860 inColumnWithIndex:INT_COL atRowIndex:1];
    
    [table RLM_setFloat:0 inColumnWithIndex:FLOAT_COL atRowIndex:0];
    [table RLM_setFloat:5.6 inColumnWithIndex:FLOAT_COL atRowIndex:1];
    
    [table RLM_setDouble:0 inColumnWithIndex:DOUBLE_COL atRowIndex:0];
    [table RLM_setDouble:5.6 inColumnWithIndex:DOUBLE_COL atRowIndex:1];
    
    [table RLM_setString:@"" inColumnWithIndex:STRING_COL atRowIndex:0];
    [table RLM_setString:@"foo" inColumnWithIndex:STRING_COL atRowIndex:1];
    
    [table RLM_setBinary:bin1 inColumnWithIndex:BINARY_COL atRowIndex:0];
    [table RLM_setBinary:bin2 inColumnWithIndex:BINARY_COL atRowIndex:1];
    
    NSDate *date1 = [NSDate date];
    NSDate *date2 = [date1 dateByAddingTimeInterval:1];
    [table RLM_setDate:date1 inColumnWithIndex:DATE_COL atRowIndex:0];
    [table RLM_setDate:date2 inColumnWithIndex:DATE_COL atRowIndex:1];
    
    [table RLM_setMixed:mixInt1 inColumnWithIndex:MIXED_COL atRowIndex:0];
    [table RLM_setMixed:mixString inColumnWithIndex:MIXED_COL atRowIndex:1];
    
    // Conditions (note that count is invoked to get the number of matches)
    
    XCTAssertEqual([[[table where] intIsBetween:859 :861 inColumnWithIndex:INT_COL ] countRows], (NSUInteger)1, @"betweenInt");
    XCTAssertEqual([[[table where] floatIsBetween:5.5 :5.7 inColumnWithIndex:FLOAT_COL ] countRows], (NSUInteger)1, @"betweenFloat");
    XCTAssertEqual([[[table where] doubleIsBetween:5.5 :5.7 inColumnWithIndex:DOUBLE_COL] countRows], (NSUInteger)1, @"betweenDouble");
    XCTAssertEqual([[[table where] dateIsBetween:date1 :date2 inColumnWithIndex :DATE_COL ] countRows], (NSUInteger)2, @"betweenDate");
    
    XCTAssertEqual([[[table where] boolIsEqualTo:YES inColumnWithIndex:BOOL_COL ] countRows], (NSUInteger)1, @"isEqualToBool");
    XCTAssertEqual([[[table where] intIsEqualTo:860 inColumnWithIndex:INT_COL] countRows], (NSUInteger)1, @"isEqualToInt");
    XCTAssertEqual([[[table where] floatIsEqualTo:5.6 inColumnWithIndex:FLOAT_COL] countRows], (NSUInteger)1, @"isEqualToFloat");
    XCTAssertEqual([[[table where] doubleIsEqualTo:5.6 inColumnWithIndex:DOUBLE_COL] countRows], (NSUInteger)1, @"isEqualToDouble");
    XCTAssertEqual([[[table where] stringIsEqualTo:@"foo" inColumnWithIndex:STRING_COL ] countRows], (NSUInteger)1, @"isEqualToString");
    XCTAssertEqual([[[table where] stringIsCaseInsensitiveEqualTo:@"Foo" inColumnWithIndex:STRING_COL] countRows], (NSUInteger)1, @"isEqualToStringCaseNO");
    //XCTAssertEqual([[[table where] column:STRING_COL isEqualToString:@"Foo" caseSensitive:YES] countRows], (NSUInteger)0, @"isEqualToStringCaseYES");
    XCTAssertEqual([[[table where] dateIsEqualTo:[NSDate date] inColumnWithIndex:DATE_COL] countRows], (NSUInteger)1, @"isEqualToDate");
    XCTAssertEqual([[[table where] binaryIsEqualTo:bin1 inColumnWithIndex:BINARY_COL] countRows], (NSUInteger)1, @"isEqualToBinary");
    
    XCTAssertEqual([[[table where] intIsNotEqualTo:860 inColumnWithIndex:INT_COL] countRows], (NSUInteger)1, @"isEqualToInt");
    XCTAssertEqual([[[table where] floatIsNotEqualTo:5.6 inColumnWithIndex:FLOAT_COL] countRows], (NSUInteger)1, @"isEqualToFloat");
    XCTAssertEqual([[[table where] doubleIsNotEqualTo:5.6 inColumnWithIndex:DOUBLE_COL] countRows], (NSUInteger)1, @"isEqualToDouble");
    XCTAssertEqual([[[table where] stringIsNotEqualTo:@"foo" inColumnWithIndex:STRING_COL] countRows], (NSUInteger)1, @"isEqualToString");
    XCTAssertEqual([[[table where] stringIsNotCaseInsensitiveEqualTo:@"Foo" inColumnWithIndex:STRING_COL] countRows], (NSUInteger)1, @"isEqualToStringCaseNO");
    //XCTAssertEqual([[[table where] column:STRING_COL isNotEqualToString:@"Foo" caseSensitive:YES] countRows], (NSUInteger)2, @"isEqualToStringCaseYES");
    XCTAssertEqual([[[table where] dateIsNotEqualTo:[NSDate date] inColumnWithIndex:DATE_COL] countRows], (NSUInteger)1, @"isEqualToDate");
    XCTAssertEqual([[[table where] binaryIsNotEqualTo:bin1 inColumnWithIndex:BINARY_COL] countRows], (NSUInteger)1, @"isEqualToBinary");
    
    XCTAssertEqual([[[table where] intIsGreaterThan:859 inColumnWithIndex:INT_COL] countRows], (NSUInteger)1, @"isGreaterThanInt");
    XCTAssertEqual([[[table where] floatIsGreaterThan:5.5 inColumnWithIndex:FLOAT_COL] countRows], (NSUInteger)1, @"isGreaterThanFloat");
    XCTAssertEqual([[[table where] doubleIsGreaterThan:5.5 inColumnWithIndex:DOUBLE_COL] countRows], (NSUInteger)1, @"isGreaterThanDouble");
    XCTAssertEqual([[[table where] dateIsGreaterThan:date1 inColumnWithIndex:DATE_COL] countRows], (NSUInteger)1, @"isGreaterThanDate");
    
    XCTAssertEqual([[[table where] intIsGreaterThanOrEqualTo:860 inColumnWithIndex:INT_COL] countRows], (NSUInteger)1, @"isGreaterThanInt");
    XCTAssertEqual([[[table where] floatIsGreaterThanOrEqualTo:5.6 inColumnWithIndex:FLOAT_COL] countRows], (NSUInteger)1, @"isGreaterThanFloat");
    XCTAssertEqual([[[table where] doubleIsGreaterThanOrEqualTo:5.6 inColumnWithIndex:DOUBLE_COL] countRows], (NSUInteger)1, @"isGreaterThanDouble");
    XCTAssertEqual([[[table where] dateIsGreaterThanOrEqualTo:date1 inColumnWithIndex:DATE_COL] countRows], (NSUInteger)2, @"isGreaterThanDate");
    
    XCTAssertEqual([[[table where] intIsLessThan:860 inColumnWithIndex:INT_COL] countRows], (NSUInteger)1, @"isLessThanInt");
    XCTAssertEqual([[[table where] floatIsLessThan:5.6 inColumnWithIndex:FLOAT_COL] countRows], (NSUInteger)1, @"isLessThanFloat");
    XCTAssertEqual([[[table where] doubleIsLessThan:5.6 inColumnWithIndex:DOUBLE_COL] countRows], (NSUInteger)1, @"isLessThanDouble");
    XCTAssertEqual([[[table where] dateIsLessThan:date2 inColumnWithIndex:DATE_COL] countRows], (NSUInteger)1, @"isLessThanDate");
    
    XCTAssertEqual([[[table where] intIsLessThanOrEqualTo:860 inColumnWithIndex:INT_COL] countRows], (NSUInteger)2, @"isLessThanOrEqualToInt");
    XCTAssertEqual([[[table where] floatIsLessThanOrEqualTo:5.6 inColumnWithIndex:FLOAT_COL] countRows], (NSUInteger)2, @"isLessThanOrEqualToFloat");
    XCTAssertEqual([[[table where] doubleIsLessThanOrEqualTo:5.6 inColumnWithIndex:DOUBLE_COL] countRows], (NSUInteger)2, @"isLessThanOrEqualToDouble");
    XCTAssertEqual([[[table where] dateIsLessThanOrEqualTo:date2 inColumnWithIndex:DATE_COL] countRows], (NSUInteger)2, @"isLessThanOrEqualToDate");
    
    //XCTAssertEqual([[[table where] column:INT_COL isBetweenInt:859 and_:861] find:0], (NSUInteger) 1, @"find");
    
    // XCTAssertEqual([[[[table where] column:INT_COL isBetweenInt:859 and_:861] findAll] class], [RLMView class], @"findAll");
    
    XCTAssertEqual([[table where] minIntInColumnWithIndex:INT_COL], (int64_t)0, @"minIntInColumn");
    XCTAssertEqual([[table where] sumIntColumnWithIndex:INT_COL], (int64_t)860, @"IntCol max");

    // Realm/tightdb has whole second precision for time stamps so we need to truncate the time stamps
    XCTAssertEqual((time_t)[[[table where] minDateInColumnWithIndex:DATE_COL] timeIntervalSince1970], (time_t)[date1 timeIntervalSince1970], @"MinDateInColumn");
    XCTAssertEqual((time_t)[[[table where] maxDateInColumnWithIndex:DATE_COL] timeIntervalSince1970], (time_t)[date2 timeIntervalSince1970], @"MaxDateInColumn");
    
    /// TODO: Tests missing....
=======
    [self createTestTableWithWriteBlock:^(RLMTable *table) {
        [table addColumnWithName:@"BoolCol" type:RLMTypeBool];
        [table addColumnWithName:@"IntCol" type:RLMTypeInt];
        [table addColumnWithName:@"FloatCol" type:RLMTypeFloat];
        [table addColumnWithName:@"DoubleCol" type:RLMTypeDouble];
        [table addColumnWithName:@"StringCol" type:RLMTypeString];
        [table addColumnWithName:@"BinaryCol" type:RLMTypeBinary];
        [table addColumnWithName:@"DateCol" type:RLMTypeDate];
        [table addColumnWithName:@"MixedCol" type:RLMTypeMixed];
        // TODO: add Enum<T> and Subtable<T> when possible.
        
        const char bin[4] = { 0, 1, 2, 3 };
        NSNumber *mixInt1   = [NSNumber numberWithLongLong:1];
        NSString *mixString = [NSString stringWithUTF8String:"foo"];
        NSData *bin1 = [[NSData alloc] initWithBytes:bin length:sizeof bin / 2];
        NSData *bin2 = [[NSData alloc] initWithBytes:bin length:sizeof bin];
        
        // Using private method just for the sake of testing the setters below.
        [table RLM_addEmptyRows:2];
        
        [table RLM_setBool:YES inColumnWithIndex:BOOL_COL atRowIndex:0];
        [table RLM_setBool:NO inColumnWithIndex:BOOL_COL atRowIndex:1];
        
        [table RLM_setInt:0 inColumnWithIndex:INT_COL atRowIndex:0];
        [table RLM_setInt:860 inColumnWithIndex:INT_COL atRowIndex:1];
        
        [table RLM_setFloat:0 inColumnWithIndex:FLOAT_COL atRowIndex:0];
        [table RLM_setFloat:5.6 inColumnWithIndex:FLOAT_COL atRowIndex:1];
        
        [table RLM_setDouble:0 inColumnWithIndex:DOUBLE_COL atRowIndex:0];
        [table RLM_setDouble:5.6 inColumnWithIndex:DOUBLE_COL atRowIndex:1];
        
        [table RLM_setString:@"" inColumnWithIndex:STRING_COL atRowIndex:0];
        [table RLM_setString:@"foo" inColumnWithIndex:STRING_COL atRowIndex:1];
        
        [table RLM_setBinary:bin1 inColumnWithIndex:BINARY_COL atRowIndex:0];
        [table RLM_setBinary:bin2 inColumnWithIndex:BINARY_COL atRowIndex:1];
        
        NSDate *date1 = [NSDate date];
        NSDate *date2 = [date1 dateByAddingTimeInterval:1];
        [table RLM_setDate:date1 inColumnWithIndex:DATE_COL atRowIndex:0];
        [table RLM_setDate:date2 inColumnWithIndex:DATE_COL atRowIndex:1];
        
        [table RLM_setMixed:mixInt1 inColumnWithIndex:MIXED_COL atRowIndex:0];
        [table RLM_setMixed:mixString inColumnWithIndex:MIXED_COL atRowIndex:1];
        
        // Conditions (note that count is invoked to get the number of matches)
        
        XCTAssertEqual([[[table where] intIsBetween:859 :861 inColumnWithIndex:INT_COL ] countRows], (NSUInteger)1, @"betweenInt");
        XCTAssertEqual([[[table where] floatIsBetween:5.5 :5.7 inColumnWithIndex:FLOAT_COL ] countRows], (NSUInteger)1, @"betweenFloat");
        XCTAssertEqual([[[table where] doubleIsBetween:5.5 :5.7 inColumnWithIndex:DOUBLE_COL] countRows], (NSUInteger)1, @"betweenDouble");
        XCTAssertEqual([[[table where] dateIsBetween:date1 :date2 inColumnWithIndex :DATE_COL ] countRows], (NSUInteger)2, @"betweenDate");
        
        XCTAssertEqual([[[table where] boolIsEqualTo:YES inColumnWithIndex:BOOL_COL ] countRows], (NSUInteger)1, @"isEqualToBool");
        XCTAssertEqual([[[table where] intIsEqualTo:860 inColumnWithIndex:INT_COL] countRows], (NSUInteger)1, @"isEqualToInt");
        XCTAssertEqual([[[table where] floatIsEqualTo:5.6 inColumnWithIndex:FLOAT_COL] countRows], (NSUInteger)1, @"isEqualToFloat");
        XCTAssertEqual([[[table where] doubleIsEqualTo:5.6 inColumnWithIndex:DOUBLE_COL] countRows], (NSUInteger)1, @"isEqualToDouble");
        XCTAssertEqual([[[table where] stringIsEqualTo:@"foo" inColumnWithIndex:STRING_COL ] countRows], (NSUInteger)1, @"isEqualToString");
        XCTAssertEqual([[[table where] stringIsCaseInsensitiveEqualTo:@"Foo" inColumnWithIndex:STRING_COL] countRows], (NSUInteger)1, @"isEqualToStringCaseNO");
        //XCTAssertEqual([[[table where] column:STRING_COL isEqualToString:@"Foo" caseSensitive:YES] countRows], (NSUInteger)0, @"isEqualToStringCaseYES");
        XCTAssertEqual([[[table where] dateIsEqualTo:[NSDate date] inColumnWithIndex:DATE_COL] countRows], (NSUInteger)1, @"isEqualToDate");
        XCTAssertEqual([[[table where] binaryIsEqualTo:bin1 inColumnWithIndex:BINARY_COL] countRows], (NSUInteger)1, @"isEqualToBinary");
        
        XCTAssertEqual([[[table where] intIsNotEqualTo:860 inColumnWithIndex:INT_COL] countRows], (NSUInteger)1, @"isEqualToInt");
        XCTAssertEqual([[[table where] floatIsNotEqualTo:5.6 inColumnWithIndex:FLOAT_COL] countRows], (NSUInteger)1, @"isEqualToFloat");
        XCTAssertEqual([[[table where] doubleIsNotEqualTo:5.6 inColumnWithIndex:DOUBLE_COL] countRows], (NSUInteger)1, @"isEqualToDouble");
        XCTAssertEqual([[[table where] stringIsNotEqualTo:@"foo" inColumnWithIndex:STRING_COL] countRows], (NSUInteger)1, @"isEqualToString");
        XCTAssertEqual([[[table where] stringIsNotCaseInsensitiveEqualTo:@"Foo" inColumnWithIndex:STRING_COL] countRows], (NSUInteger)1, @"isEqualToStringCaseNO");
        //XCTAssertEqual([[[table where] column:STRING_COL isNotEqualToString:@"Foo" caseSensitive:YES] countRows], (NSUInteger)2, @"isEqualToStringCaseYES");
        XCTAssertEqual([[[table where] dateIsNotEqualTo:[NSDate date] inColumnWithIndex:DATE_COL] countRows], (NSUInteger)1, @"isEqualToDate");
        XCTAssertEqual([[[table where] binaryIsNotEqualTo:bin1 inColumnWithIndex:BINARY_COL] countRows], (NSUInteger)1, @"isEqualToBinary");
        
        XCTAssertEqual([[[table where] intIsGreaterThan:859 inColumnWithIndex:INT_COL] countRows], (NSUInteger)1, @"isGreaterThanInt");
        XCTAssertEqual([[[table where] floatIsGreaterThan:5.5 inColumnWithIndex:FLOAT_COL] countRows], (NSUInteger)1, @"isGreaterThanFloat");
        XCTAssertEqual([[[table where] doubleIsGreaterThan:5.5 inColumnWithIndex:DOUBLE_COL] countRows], (NSUInteger)1, @"isGreaterThanDouble");
        XCTAssertEqual([[[table where] dateIsGreaterThan:date1 inColumnWithIndex:DATE_COL] countRows], (NSUInteger)1, @"isGreaterThanDate");
        
        XCTAssertEqual([[[table where] intIsGreaterThanOrEqualTo:860 inColumnWithIndex:INT_COL] countRows], (NSUInteger)1, @"isGreaterThanInt");
        XCTAssertEqual([[[table where] floatIsGreaterThanOrEqualTo:5.6 inColumnWithIndex:FLOAT_COL] countRows], (NSUInteger)1, @"isGreaterThanFloat");
        XCTAssertEqual([[[table where] doubleIsGreaterThanOrEqualTo:5.6 inColumnWithIndex:DOUBLE_COL] countRows], (NSUInteger)1, @"isGreaterThanDouble");
        XCTAssertEqual([[[table where] dateIsGreaterThanOrEqualTo:date1 inColumnWithIndex:DATE_COL] countRows], (NSUInteger)2, @"isGreaterThanDate");
        
        XCTAssertEqual([[[table where] intIsLessThan:860 inColumnWithIndex:INT_COL] countRows], (NSUInteger)1, @"isLessThanInt");
        XCTAssertEqual([[[table where] floatIsLessThan:5.6 inColumnWithIndex:FLOAT_COL] countRows], (NSUInteger)1, @"isLessThanFloat");
        XCTAssertEqual([[[table where] doubleIsLessThan:5.6 inColumnWithIndex:DOUBLE_COL] countRows], (NSUInteger)1, @"isLessThanDouble");
        XCTAssertEqual([[[table where] dateIsLessThan:date2 inColumnWithIndex:DATE_COL] countRows], (NSUInteger)1, @"isLessThanDate");
        
        XCTAssertEqual([[[table where] intIsLessThanOrEqualTo:860 inColumnWithIndex:INT_COL] countRows], (NSUInteger)2, @"isLessThanOrEqualToInt");
        XCTAssertEqual([[[table where] floatIsLessThanOrEqualTo:5.6 inColumnWithIndex:FLOAT_COL] countRows], (NSUInteger)2, @"isLessThanOrEqualToFloat");
        XCTAssertEqual([[[table where] doubleIsLessThanOrEqualTo:5.6 inColumnWithIndex:DOUBLE_COL] countRows], (NSUInteger)2, @"isLessThanOrEqualToDouble");
        XCTAssertEqual([[[table where] dateIsLessThanOrEqualTo:date2 inColumnWithIndex:DATE_COL] countRows], (NSUInteger)2, @"isLessThanOrEqualToDate");
        
        //XCTAssertEqual([[[table where] column:INT_COL isBetweenInt:859 and_:861] find:0], (NSUInteger) 1, @"find");
        
        // XCTAssertEqual([[[[table where] column:INT_COL isBetweenInt:859 and_:861] findAll] class], [RLMView class], @"findAll");
        
        XCTAssertEqual([[table where] minIntInColumnWithIndex:INT_COL], (int64_t)0, @"minIntInColumn");
        XCTAssertEqual([[table where] sumIntColumnWithIndex:INT_COL], (int64_t)860, @"IntCol max");
        
        // Realm/tightdb has whole second precision for time stamps so we need to truncate the time stamps
        XCTAssertEqual((time_t)[[[table where] minDateInColumnWithIndex:DATE_COL] timeIntervalSince1970], (time_t)[date1 timeIntervalSince1970], @"MinDateInColumn");
        XCTAssertEqual((time_t)[[[table where] maxDateInColumnWithIndex:DATE_COL] timeIntervalSince1970], (time_t)[date2 timeIntervalSince1970], @"MaxDateInColumn");
        
        /// TODO: Tests missing....
    }];
>>>>>>> ad03e79f
}

- (void)testMathOperations
{
<<<<<<< HEAD
    RLMTable *table = [[RLMTable alloc] init];
    
    NSUInteger intCol = [table addColumnWithName:@"IntCol" type:RLMTypeInt];
    NSUInteger floatCol = [table addColumnWithName:@"FloatCol" type:RLMTypeFloat];
    NSUInteger doubleCol = [table addColumnWithName:@"DoubleCol" type:RLMTypeDouble];
    NSUInteger dateCol = [table addColumnWithName:@"DateCol" type:RLMTypeDate];
    
    ////////// Zero rows added ///////////
    
    // Using specific column type operations MIN
    XCTAssertEqual([[table where] minIntInColumnWithIndex:intCol], NSIntegerMax);
    XCTAssertEqual([[table where] minFloatInColumnWithIndex:floatCol], (float)INFINITY);
    XCTAssertEqual([[table where] minDoubleInColumnWithIndex:doubleCol], (double)INFINITY);
    XCTAssertNil([[table where] minDateInColumnWithIndex:dateCol]);
    
    // Using generic column type operations MIN
    XCTAssertEqualObjects([[table where] minInColumnWithIndex:intCol], @NSIntegerMax);
    XCTAssertEqual([[[table where] minInColumnWithIndex:floatCol] floatValue], (float)INFINITY);
    XCTAssertEqual([[[table where] minInColumnWithIndex:doubleCol] doubleValue], (double)INFINITY);
    XCTAssertNil([[table where] minInColumnWithIndex:dateCol]);
    
    // Using specific column type operations MAX
    XCTAssertEqual([[table where] maxIntInColumnWithIndex:intCol], NSIntegerMin);
    XCTAssertEqual([[table where] maxFloatInColumnWithIndex:floatCol], (float)-INFINITY);
    XCTAssertEqual([[table where] maxDoubleInColumnWithIndex:doubleCol], (double)-INFINITY);
    XCTAssertNil([[table where] maxDateInColumnWithIndex:dateCol]);
    
    // Using generic column type operations MAX
    XCTAssertEqualObjects([[table where] maxInColumnWithIndex:intCol], @NSIntegerMin);
    XCTAssertEqual([[[table where] maxInColumnWithIndex:floatCol] floatValue], (float)-INFINITY);
    XCTAssertEqual([[[table where] maxInColumnWithIndex:doubleCol] doubleValue], (double)-INFINITY);
    XCTAssertNil([[table where] maxInColumnWithIndex:dateCol]);

    // Using specific column type operations SUM
    XCTAssertEqual([[table where] sumIntColumnWithIndex:intCol], (int64_t)0);
    XCTAssertEqual([[table where] sumFloatColumnWithIndex:floatCol], (double)0);
    XCTAssertEqual([[table where] sumDoubleColumnWithIndex:doubleCol], (double)0);
    
    // Using generic column type operations SUM
    XCTAssertEqualObjects([[table where] sumColumnWithIndex:intCol], @0);
    XCTAssertEqual([[[table where] sumColumnWithIndex:floatCol] doubleValue], (double)0);
    XCTAssertEqual([[[table where] sumColumnWithIndex:doubleCol] doubleValue], (double)0);
    
    // Using specific column type operations AVG
    XCTAssertEqual([[table where] avgIntColumnWithIndex:intCol], (double)0);
    XCTAssertEqual([[table where] avgFloatColumnWithIndex:floatCol], (double)0);
    XCTAssertEqual([[table where] avgDoubleColumnWithIndex:doubleCol], (double)0);
    
    // Using generic column type operations AVG
    XCTAssertEqualObjects([[table where] avgColumnWithIndex:intCol], @0);
    XCTAssertEqual([[[table where] avgColumnWithIndex:floatCol] doubleValue], (double)0);
    XCTAssertEqual([[[table where] avgColumnWithIndex:doubleCol] doubleValue], (double)0);

    ////////// Add rows with values ///////////

    NSDate *date3 = [NSDate date];
    NSDate *date33 = [date3 dateByAddingTimeInterval:1];
    NSDate *date333 = [date33 dateByAddingTimeInterval:1];
    
    [table addRow:@[@3, @3.3f, @3.3, date3]];
    [table addRow:@[@33, @33.33f, @33.33, date33]];
    [table addRow:@[@333, @333.333f, @333.333, date333]];
    
    // Using specific column type operations MIN
    XCTAssertEqual([[table where] minIntInColumnWithIndex:intCol], (int64_t)3);
    XCTAssertEqualWithAccuracy([[table where] minFloatInColumnWithIndex:floatCol], (float)3.3, 0.1);
    XCTAssertEqualWithAccuracy([[table where] minDoubleInColumnWithIndex:doubleCol], (double)3.3, 0.1);
    XCTAssertEqualWithAccuracy([[table where] minDateInColumnWithIndex:dateCol].timeIntervalSince1970, date3.timeIntervalSince1970, 0.999);
    
    // Using generic column type operations MIN
    XCTAssertEqualObjects([[table where] minInColumnWithIndex:intCol], @3);
    XCTAssertEqual([[[table where] minInColumnWithIndex:floatCol] floatValue], (float)3.3);
    XCTAssertEqual([[[table where] minInColumnWithIndex:doubleCol] doubleValue], (double)3.3);
    NSDate *minOutDate = [[table where] minInColumnWithIndex:dateCol];
    XCTAssertEqualWithAccuracy(minOutDate.timeIntervalSince1970, date3.timeIntervalSince1970, 0.999);
    
    // Using specific column type operations MAX
    XCTAssertEqual([[table where] maxIntInColumnWithIndex:intCol], (int64_t)333);
    XCTAssertEqualWithAccuracy([[table where] maxFloatInColumnWithIndex:floatCol], (float)333.333, 0.1);
    XCTAssertEqualWithAccuracy([[table where] maxDoubleInColumnWithIndex:doubleCol], (double)333.333, 0.1);
    XCTAssertEqualWithAccuracy([[table where] maxDateInColumnWithIndex:dateCol].timeIntervalSince1970, date333.timeIntervalSince1970, 0.999);
    
    // Using generic column type operations MAX
    XCTAssertEqualObjects([[table where] maxInColumnWithIndex:intCol], @333);
    XCTAssertEqual([[[table where] maxInColumnWithIndex:floatCol] floatValue], (float)333.333);
    XCTAssertEqual([[[table where] maxInColumnWithIndex:doubleCol] doubleValue], (double)333.333);
    NSDate *maxOutDate = [[table where] maxInColumnWithIndex:dateCol];
    XCTAssertEqualWithAccuracy(maxOutDate.timeIntervalSince1970, date333.timeIntervalSince1970, 0.999);
    
    // Using specific column type operations SUM
    XCTAssertEqual([[table where] sumIntColumnWithIndex:intCol], (int64_t)369);
    XCTAssertEqualWithAccuracy([[table where] sumFloatColumnWithIndex:floatCol], (double)369.963, 0.1);
    XCTAssertEqualWithAccuracy([[table where] sumDoubleColumnWithIndex:doubleCol], (double)369.963, 0.1);
    
    // Using generic column type operations SUM
    XCTAssertEqualObjects([[table where] sumColumnWithIndex:intCol], @369);
    XCTAssertEqualWithAccuracy([[[table where] sumColumnWithIndex:floatCol] doubleValue], (double)369.963, 0.1);
    XCTAssertEqualWithAccuracy([[[table where] sumColumnWithIndex:doubleCol] doubleValue], (double)369.963, 0.1);
    
    // Using specific column type operations AVG
    XCTAssertEqual([[table where] avgIntColumnWithIndex:intCol], (double)123);
    XCTAssertEqualWithAccuracy([[table where] avgFloatColumnWithIndex:floatCol], (double)123.321, 0.1);
    XCTAssertEqualWithAccuracy([[table where] avgDoubleColumnWithIndex:doubleCol], (double)123.321, 0.1);
    
    // Using generic column type operations AVG
    XCTAssertEqualObjects([[table where] avgColumnWithIndex:intCol], @123);
    XCTAssertEqualWithAccuracy([[[table where] avgColumnWithIndex:floatCol] doubleValue], (double)123.321, 0.1);
    XCTAssertEqualWithAccuracy([[[table where] avgColumnWithIndex:doubleCol] doubleValue], (double)123.321, 0.1);
=======
    [self createTestTableWithWriteBlock:^(RLMTable *table) {
        NSUInteger intCol = [table addColumnWithName:@"IntCol" type:RLMTypeInt];
        NSUInteger floatCol = [table addColumnWithName:@"FloatCol" type:RLMTypeFloat];
        NSUInteger doubleCol = [table addColumnWithName:@"DoubleCol" type:RLMTypeDouble];
        NSUInteger dateCol = [table addColumnWithName:@"DateCol" type:RLMTypeDate];
        
        ////////// Zero rows added ///////////
        
        // Using specific column type operations MIN
        XCTAssertEqual([[table where] minIntInColumnWithIndex:intCol], NSIntegerMax);
        XCTAssertEqual([[table where] minFloatInColumnWithIndex:floatCol], (float)INFINITY);
        XCTAssertEqual([[table where] minDoubleInColumnWithIndex:doubleCol], (double)INFINITY);
        XCTAssertNil([[table where] minDateInColumnWithIndex:dateCol]);
        
        // Using generic column type operations MIN
        XCTAssertEqualObjects([[table where] minInColumnWithIndex:intCol], @NSIntegerMax);
        XCTAssertEqual([[[table where] minInColumnWithIndex:floatCol] floatValue], (float)INFINITY);
        XCTAssertEqual([[[table where] minInColumnWithIndex:doubleCol] doubleValue], (double)INFINITY);
        XCTAssertNil([[table where] minInColumnWithIndex:dateCol]);
        
        // Using specific column type operations MAX
        XCTAssertEqual([[table where] maxIntInColumnWithIndex:intCol], NSIntegerMin);
        XCTAssertEqual([[table where] maxFloatInColumnWithIndex:floatCol], (float)-INFINITY);
        XCTAssertEqual([[table where] maxDoubleInColumnWithIndex:doubleCol], (double)-INFINITY);
        XCTAssertNil([[table where] maxDateInColumnWithIndex:dateCol]);
        
        // Using generic column type operations MAX
        XCTAssertEqualObjects([[table where] maxInColumnWithIndex:intCol], @NSIntegerMin);
        XCTAssertEqual([[[table where] maxInColumnWithIndex:floatCol] floatValue], (float)-INFINITY);
        XCTAssertEqual([[[table where] maxInColumnWithIndex:doubleCol] doubleValue], (double)-INFINITY);
        XCTAssertNil([[table where] maxInColumnWithIndex:dateCol]);
        
        // Using specific column type operations SUM
        XCTAssertEqual([[table where] sumIntColumnWithIndex:intCol], (int64_t)0);
        XCTAssertEqual([[table where] sumFloatColumnWithIndex:floatCol], (double)0);
        XCTAssertEqual([[table where] sumDoubleColumnWithIndex:doubleCol], (double)0);
        
        // Using generic column type operations SUM
        XCTAssertEqualObjects([[table where] sumColumnWithIndex:intCol], @0);
        XCTAssertEqual([[[table where] sumColumnWithIndex:floatCol] doubleValue], (double)0);
        XCTAssertEqual([[[table where] sumColumnWithIndex:doubleCol] doubleValue], (double)0);
        
        // Using specific column type operations AVG
        XCTAssertEqual([[table where] avgIntColumnWithIndex:intCol], (double)0);
        XCTAssertEqual([[table where] avgFloatColumnWithIndex:floatCol], (double)0);
        XCTAssertEqual([[table where] avgDoubleColumnWithIndex:doubleCol], (double)0);
        
        // Using generic column type operations AVG
        XCTAssertEqualObjects([[table where] avgColumnWithIndex:intCol], @0);
        XCTAssertEqual([[[table where] avgColumnWithIndex:floatCol] doubleValue], (double)0);
        XCTAssertEqual([[[table where] avgColumnWithIndex:doubleCol] doubleValue], (double)0);
        
        ////////// Add rows with values ///////////
        
        NSDate *date3 = [NSDate date];
        NSDate *date33 = [date3 dateByAddingTimeInterval:1];
        NSDate *date333 = [date33 dateByAddingTimeInterval:1];
        
        [table addRow:@[@3, @3.3f, @3.3, date3]];
        [table addRow:@[@33, @33.33f, @33.33, date33]];
        [table addRow:@[@333, @333.333f, @333.333, date333]];
        
        // Using specific column type operations MIN
        XCTAssertEqual([[table where] minIntInColumnWithIndex:intCol], (int64_t)3);
        XCTAssertEqualWithAccuracy([[table where] minFloatInColumnWithIndex:floatCol], (float)3.3, 0.1);
        XCTAssertEqualWithAccuracy([[table where] minDoubleInColumnWithIndex:doubleCol], (double)3.3, 0.1);
        XCTAssertEqualWithAccuracy([[table where] minDateInColumnWithIndex:dateCol].timeIntervalSince1970, date3.timeIntervalSince1970, 0.999);
        
        // Using generic column type operations MIN
        XCTAssertEqualObjects([[table where] minInColumnWithIndex:intCol], @3);
        XCTAssertEqual([[[table where] minInColumnWithIndex:floatCol] floatValue], (float)3.3);
        XCTAssertEqual([[[table where] minInColumnWithIndex:doubleCol] doubleValue], (double)3.3);
        NSDate *minOutDate = [[table where] minInColumnWithIndex:dateCol];
        XCTAssertEqualWithAccuracy(minOutDate.timeIntervalSince1970, date3.timeIntervalSince1970, 0.999);
        
        // Using specific column type operations MAX
        XCTAssertEqual([[table where] maxIntInColumnWithIndex:intCol], (int64_t)333);
        XCTAssertEqualWithAccuracy([[table where] maxFloatInColumnWithIndex:floatCol], (float)333.333, 0.1);
        XCTAssertEqualWithAccuracy([[table where] maxDoubleInColumnWithIndex:doubleCol], (double)333.333, 0.1);
        XCTAssertEqualWithAccuracy([[table where] maxDateInColumnWithIndex:dateCol].timeIntervalSince1970, date333.timeIntervalSince1970, 0.999);
        
        // Using generic column type operations MAX
        XCTAssertEqualObjects([[table where] maxInColumnWithIndex:intCol], @333);
        XCTAssertEqual([[[table where] maxInColumnWithIndex:floatCol] floatValue], (float)333.333);
        XCTAssertEqual([[[table where] maxInColumnWithIndex:doubleCol] doubleValue], (double)333.333);
        NSDate *maxOutDate = [[table where] maxInColumnWithIndex:dateCol];
        XCTAssertEqualWithAccuracy(maxOutDate.timeIntervalSince1970, date333.timeIntervalSince1970, 0.999);
        
        // Using specific column type operations SUM
        XCTAssertEqual([[table where] sumIntColumnWithIndex:intCol], (int64_t)369);
        XCTAssertEqualWithAccuracy([[table where] sumFloatColumnWithIndex:floatCol], (double)369.963, 0.1);
        XCTAssertEqualWithAccuracy([[table where] sumDoubleColumnWithIndex:doubleCol], (double)369.963, 0.1);
        
        // Using generic column type operations SUM
        XCTAssertEqualObjects([[table where] sumColumnWithIndex:intCol], @369);
        XCTAssertEqualWithAccuracy([[[table where] sumColumnWithIndex:floatCol] doubleValue], (double)369.963, 0.1);
        XCTAssertEqualWithAccuracy([[[table where] sumColumnWithIndex:doubleCol] doubleValue], (double)369.963, 0.1);
        
        // Using specific column type operations AVG
        XCTAssertEqual([[table where] avgIntColumnWithIndex:intCol], (double)123);
        XCTAssertEqualWithAccuracy([[table where] avgFloatColumnWithIndex:floatCol], (double)123.321, 0.1);
        XCTAssertEqualWithAccuracy([[table where] avgDoubleColumnWithIndex:doubleCol], (double)123.321, 0.1);
        
        // Using generic column type operations AVG
        XCTAssertEqualObjects([[table where] avgColumnWithIndex:intCol], @123);
        XCTAssertEqualWithAccuracy([[[table where] avgColumnWithIndex:floatCol] doubleValue], (double)123.321, 0.1);
        XCTAssertEqualWithAccuracy([[[table where] avgColumnWithIndex:doubleCol] doubleValue], (double)123.321, 0.1);
    }];
>>>>>>> ad03e79f
}


- (void)testFind
{
<<<<<<< HEAD
    RLMTable* table = [[RLMTable alloc] init];
    [table addColumnWithName:@"IntCol" type:RLMTypeInt];
    [table RLM_addEmptyRows:6];

    [table RLM_setInt:10 inColumnWithIndex:0 atRowIndex:0];
    [table RLM_setInt:42 inColumnWithIndex:0 atRowIndex:1];
    [table RLM_setInt:27 inColumnWithIndex:0 atRowIndex:2];
    [table RLM_setInt:31 inColumnWithIndex:0 atRowIndex:3];
    [table RLM_setInt:8  inColumnWithIndex:0 atRowIndex:4];
    [table RLM_setInt:39 inColumnWithIndex:0 atRowIndex:5];
    
    XCTAssertEqual((NSUInteger)1, [[[table where ] intIsGreaterThan:10 inColumnWithIndex:0 ] indexOfFirstMatchingRow], @"Row 1 is greater than 10");
    XCTAssertEqual(NSNotFound, [[[table where ] intIsGreaterThan:100 inColumnWithIndex:0 ] indexOfFirstMatchingRow], @"No rows are greater than 100");

    XCTAssertEqual([[[table where] intIsBetween:20 :40 inColumnWithIndex:0] indexOfFirstMatchingRowFromIndex:0], (NSUInteger)2,  @"find");
    XCTAssertEqual([[[table where] intIsBetween:20 :40 inColumnWithIndex:0] indexOfFirstMatchingRowFromIndex:3], (NSUInteger)3,  @"find");
    XCTAssertEqual([[[table where] intIsBetween:20 :40 inColumnWithIndex:0] indexOfFirstMatchingRowFromIndex:4], (NSUInteger)5,  @"find");
    XCTAssertEqual([[[table where] intIsBetween:20 :40 inColumnWithIndex:0] indexOfFirstMatchingRowFromIndex:6], (NSUInteger)NSNotFound, @"find");
    XCTAssertEqual([[[table where] intIsBetween:20 :40 inColumnWithIndex:0] indexOfFirstMatchingRowFromIndex:3], (NSUInteger)3,  @"find");
    // jjepsen: disabled this test, perhaps it's not relevant after query sematics update.
    //XCTAssertEqual([[[table where] column:0 isBetweenInt:20 and_:40] find:-1], (NSUInteger)-1, @"find");
    
    [table removeAllRows];
    XCTAssertEqual([[table where] indexOfFirstMatchingRow], NSNotFound, @"");
    XCTAssertEqual([[table where] indexOfFirstMatchingRowFromIndex:0], NSNotFound, @"");
=======
    [self createTestTableWithWriteBlock:^(RLMTable *table) {
        [table addColumnWithName:@"IntCol" type:RLMTypeInt];
        [table RLM_addEmptyRows:6];
        
        [table RLM_setInt:10 inColumnWithIndex:0 atRowIndex:0];
        [table RLM_setInt:42 inColumnWithIndex:0 atRowIndex:1];
        [table RLM_setInt:27 inColumnWithIndex:0 atRowIndex:2];
        [table RLM_setInt:31 inColumnWithIndex:0 atRowIndex:3];
        [table RLM_setInt:8  inColumnWithIndex:0 atRowIndex:4];
        [table RLM_setInt:39 inColumnWithIndex:0 atRowIndex:5];
        
        XCTAssertEqual((NSUInteger)1, [[[table where ] intIsGreaterThan:10 inColumnWithIndex:0 ] indexOfFirstMatchingRow], @"Row 1 is greater than 10");
        XCTAssertEqual(NSNotFound, [[[table where ] intIsGreaterThan:100 inColumnWithIndex:0 ] indexOfFirstMatchingRow], @"No rows are greater than 100");
        
        XCTAssertEqual([[[table where] intIsBetween:20 :40 inColumnWithIndex:0] indexOfFirstMatchingRowFromIndex:0], (NSUInteger)2,  @"find");
        XCTAssertEqual([[[table where] intIsBetween:20 :40 inColumnWithIndex:0] indexOfFirstMatchingRowFromIndex:3], (NSUInteger)3,  @"find");
        XCTAssertEqual([[[table where] intIsBetween:20 :40 inColumnWithIndex:0] indexOfFirstMatchingRowFromIndex:4], (NSUInteger)5,  @"find");
        XCTAssertEqual([[[table where] intIsBetween:20 :40 inColumnWithIndex:0] indexOfFirstMatchingRowFromIndex:6], (NSUInteger)NSNotFound, @"find");
        XCTAssertEqual([[[table where] intIsBetween:20 :40 inColumnWithIndex:0] indexOfFirstMatchingRowFromIndex:3], (NSUInteger)3,  @"find");
        // jjepsen: disabled this test, perhaps it's not relevant after query sematics update.
        //XCTAssertEqual([[[table where] column:0 isBetweenInt:20 and_:40] find:-1], (NSUInteger)-1, @"find");
        
        [table removeAllRows];
        XCTAssertEqual([[table where] indexOfFirstMatchingRow], NSNotFound, @"");
        XCTAssertEqual([[table where] indexOfFirstMatchingRowFromIndex:0], NSNotFound, @"");
    }];
>>>>>>> ad03e79f
}

- (void) testSubtableQuery
{
    [self createTestTableWithWriteBlock:^(RLMTable *table) {
        RLMDescriptor *d = table.descriptor;
        RLMDescriptor *subDesc = [d addColumnTable:@"subtable"];
        [subDesc addColumnWithName:@"subCol" type:RLMTypeBool];
        [table addRow:nil];
        XCTAssertEqual(table.rowCount, (NSUInteger)1,@"one row added");
        
        RLMTable * subTable = [table RLM_tableInColumnWithIndex:0 atRowIndex:0];
        [subTable addRow:nil];
        [subTable RLM_setBool:YES inColumnWithIndex:0 atRowIndex:0];
        RLMQuery *q = [table where];
        
        RLMView *v = [[[[q subtableInColumnWithIndex:0] boolIsEqualTo:YES inColumnWithIndex:0] parent] findAllRows];
        XCTAssertEqual(v.rowCount, (NSUInteger)1,@"one match");
    }];
}

-(void) testQueryEnumeratorNoCondition
{
    [self createTestTableWithWriteBlock:^(RLMTable *table) {
        [table addColumnWithName:@"first" type:RLMTypeInt];
        for(int i=0; i<10; ++i)
            [table addRow:@[[NSNumber numberWithInt:i]]];
        RLMQuery *query = [table where];
        int i = 0;
        for(RLMRow *row in query) {
            XCTAssertEqual((int64_t)i, [(NSNumber *)row[@"first"] longLongValue], @"Wrong value");
            ++i;
        }
    }];
}

-(void) testQueryEnumeratorWithCondition
{
    [self createTestTableWithWriteBlock:^(RLMTable *table) {
        [table addColumnWithName:@"first" type:RLMTypeInt];
        for(int i=0; i<10; ++i)
            [table addRow:@[[NSNumber numberWithInt:i]]];
        RLMQuery *query = [[table where] intIsGreaterThan:-1 inColumnWithIndex:0];
        int i = 0;
        for(RLMRow *row in query) {
            XCTAssertEqual((int64_t)i, [(NSNumber *)row[@"first"] longLongValue], @"Wrong value");
            ++i;
        }
    }];
}

@end<|MERGE_RESOLUTION|>--- conflicted
+++ resolved
@@ -147,113 +147,6 @@
 
 - (void) testDynamic
 {
-<<<<<<< HEAD
-    RLMTable *table = [[RLMTable alloc] init];
-
-    [table addColumnWithName:@"BoolCol" type:RLMTypeBool];
-    [table addColumnWithName:@"IntCol" type:RLMTypeInt];
-    [table addColumnWithName:@"FloatCol" type:RLMTypeFloat];
-    [table addColumnWithName:@"DoubleCol" type:RLMTypeDouble];
-    [table addColumnWithName:@"StringCol" type:RLMTypeString];
-    [table addColumnWithName:@"BinaryCol" type:RLMTypeBinary];
-    [table addColumnWithName:@"DateCol" type:RLMTypeDate];
-    [table addColumnWithName:@"MixedCol" type:RLMTypeMixed];
-    // TODO: add Enum<T> and Subtable<T> when possible.
-    
-    const char bin[4] = { 0, 1, 2, 3 };
-    NSNumber *mixInt1   = [NSNumber numberWithLongLong:1];
-    NSString *mixString = [NSString stringWithUTF8String:"foo"];
-    NSData *bin1 = [[NSData alloc] initWithBytes:bin length:sizeof bin / 2];
-    NSData *bin2 = [[NSData alloc] initWithBytes:bin length:sizeof bin];
-    
-    // Using private method just for the sake of testing the setters below.
-    [table RLM_addEmptyRows:2];
-    
-    [table RLM_setBool:YES inColumnWithIndex:BOOL_COL atRowIndex:0];
-    [table RLM_setBool:NO inColumnWithIndex:BOOL_COL atRowIndex:1];
-    
-    [table RLM_setInt:0 inColumnWithIndex:INT_COL atRowIndex:0];
-    [table RLM_setInt:860 inColumnWithIndex:INT_COL atRowIndex:1];
-    
-    [table RLM_setFloat:0 inColumnWithIndex:FLOAT_COL atRowIndex:0];
-    [table RLM_setFloat:5.6 inColumnWithIndex:FLOAT_COL atRowIndex:1];
-    
-    [table RLM_setDouble:0 inColumnWithIndex:DOUBLE_COL atRowIndex:0];
-    [table RLM_setDouble:5.6 inColumnWithIndex:DOUBLE_COL atRowIndex:1];
-    
-    [table RLM_setString:@"" inColumnWithIndex:STRING_COL atRowIndex:0];
-    [table RLM_setString:@"foo" inColumnWithIndex:STRING_COL atRowIndex:1];
-    
-    [table RLM_setBinary:bin1 inColumnWithIndex:BINARY_COL atRowIndex:0];
-    [table RLM_setBinary:bin2 inColumnWithIndex:BINARY_COL atRowIndex:1];
-    
-    NSDate *date1 = [NSDate date];
-    NSDate *date2 = [date1 dateByAddingTimeInterval:1];
-    [table RLM_setDate:date1 inColumnWithIndex:DATE_COL atRowIndex:0];
-    [table RLM_setDate:date2 inColumnWithIndex:DATE_COL atRowIndex:1];
-    
-    [table RLM_setMixed:mixInt1 inColumnWithIndex:MIXED_COL atRowIndex:0];
-    [table RLM_setMixed:mixString inColumnWithIndex:MIXED_COL atRowIndex:1];
-    
-    // Conditions (note that count is invoked to get the number of matches)
-    
-    XCTAssertEqual([[[table where] intIsBetween:859 :861 inColumnWithIndex:INT_COL ] countRows], (NSUInteger)1, @"betweenInt");
-    XCTAssertEqual([[[table where] floatIsBetween:5.5 :5.7 inColumnWithIndex:FLOAT_COL ] countRows], (NSUInteger)1, @"betweenFloat");
-    XCTAssertEqual([[[table where] doubleIsBetween:5.5 :5.7 inColumnWithIndex:DOUBLE_COL] countRows], (NSUInteger)1, @"betweenDouble");
-    XCTAssertEqual([[[table where] dateIsBetween:date1 :date2 inColumnWithIndex :DATE_COL ] countRows], (NSUInteger)2, @"betweenDate");
-    
-    XCTAssertEqual([[[table where] boolIsEqualTo:YES inColumnWithIndex:BOOL_COL ] countRows], (NSUInteger)1, @"isEqualToBool");
-    XCTAssertEqual([[[table where] intIsEqualTo:860 inColumnWithIndex:INT_COL] countRows], (NSUInteger)1, @"isEqualToInt");
-    XCTAssertEqual([[[table where] floatIsEqualTo:5.6 inColumnWithIndex:FLOAT_COL] countRows], (NSUInteger)1, @"isEqualToFloat");
-    XCTAssertEqual([[[table where] doubleIsEqualTo:5.6 inColumnWithIndex:DOUBLE_COL] countRows], (NSUInteger)1, @"isEqualToDouble");
-    XCTAssertEqual([[[table where] stringIsEqualTo:@"foo" inColumnWithIndex:STRING_COL ] countRows], (NSUInteger)1, @"isEqualToString");
-    XCTAssertEqual([[[table where] stringIsCaseInsensitiveEqualTo:@"Foo" inColumnWithIndex:STRING_COL] countRows], (NSUInteger)1, @"isEqualToStringCaseNO");
-    //XCTAssertEqual([[[table where] column:STRING_COL isEqualToString:@"Foo" caseSensitive:YES] countRows], (NSUInteger)0, @"isEqualToStringCaseYES");
-    XCTAssertEqual([[[table where] dateIsEqualTo:[NSDate date] inColumnWithIndex:DATE_COL] countRows], (NSUInteger)1, @"isEqualToDate");
-    XCTAssertEqual([[[table where] binaryIsEqualTo:bin1 inColumnWithIndex:BINARY_COL] countRows], (NSUInteger)1, @"isEqualToBinary");
-    
-    XCTAssertEqual([[[table where] intIsNotEqualTo:860 inColumnWithIndex:INT_COL] countRows], (NSUInteger)1, @"isEqualToInt");
-    XCTAssertEqual([[[table where] floatIsNotEqualTo:5.6 inColumnWithIndex:FLOAT_COL] countRows], (NSUInteger)1, @"isEqualToFloat");
-    XCTAssertEqual([[[table where] doubleIsNotEqualTo:5.6 inColumnWithIndex:DOUBLE_COL] countRows], (NSUInteger)1, @"isEqualToDouble");
-    XCTAssertEqual([[[table where] stringIsNotEqualTo:@"foo" inColumnWithIndex:STRING_COL] countRows], (NSUInteger)1, @"isEqualToString");
-    XCTAssertEqual([[[table where] stringIsNotCaseInsensitiveEqualTo:@"Foo" inColumnWithIndex:STRING_COL] countRows], (NSUInteger)1, @"isEqualToStringCaseNO");
-    //XCTAssertEqual([[[table where] column:STRING_COL isNotEqualToString:@"Foo" caseSensitive:YES] countRows], (NSUInteger)2, @"isEqualToStringCaseYES");
-    XCTAssertEqual([[[table where] dateIsNotEqualTo:[NSDate date] inColumnWithIndex:DATE_COL] countRows], (NSUInteger)1, @"isEqualToDate");
-    XCTAssertEqual([[[table where] binaryIsNotEqualTo:bin1 inColumnWithIndex:BINARY_COL] countRows], (NSUInteger)1, @"isEqualToBinary");
-    
-    XCTAssertEqual([[[table where] intIsGreaterThan:859 inColumnWithIndex:INT_COL] countRows], (NSUInteger)1, @"isGreaterThanInt");
-    XCTAssertEqual([[[table where] floatIsGreaterThan:5.5 inColumnWithIndex:FLOAT_COL] countRows], (NSUInteger)1, @"isGreaterThanFloat");
-    XCTAssertEqual([[[table where] doubleIsGreaterThan:5.5 inColumnWithIndex:DOUBLE_COL] countRows], (NSUInteger)1, @"isGreaterThanDouble");
-    XCTAssertEqual([[[table where] dateIsGreaterThan:date1 inColumnWithIndex:DATE_COL] countRows], (NSUInteger)1, @"isGreaterThanDate");
-    
-    XCTAssertEqual([[[table where] intIsGreaterThanOrEqualTo:860 inColumnWithIndex:INT_COL] countRows], (NSUInteger)1, @"isGreaterThanInt");
-    XCTAssertEqual([[[table where] floatIsGreaterThanOrEqualTo:5.6 inColumnWithIndex:FLOAT_COL] countRows], (NSUInteger)1, @"isGreaterThanFloat");
-    XCTAssertEqual([[[table where] doubleIsGreaterThanOrEqualTo:5.6 inColumnWithIndex:DOUBLE_COL] countRows], (NSUInteger)1, @"isGreaterThanDouble");
-    XCTAssertEqual([[[table where] dateIsGreaterThanOrEqualTo:date1 inColumnWithIndex:DATE_COL] countRows], (NSUInteger)2, @"isGreaterThanDate");
-    
-    XCTAssertEqual([[[table where] intIsLessThan:860 inColumnWithIndex:INT_COL] countRows], (NSUInteger)1, @"isLessThanInt");
-    XCTAssertEqual([[[table where] floatIsLessThan:5.6 inColumnWithIndex:FLOAT_COL] countRows], (NSUInteger)1, @"isLessThanFloat");
-    XCTAssertEqual([[[table where] doubleIsLessThan:5.6 inColumnWithIndex:DOUBLE_COL] countRows], (NSUInteger)1, @"isLessThanDouble");
-    XCTAssertEqual([[[table where] dateIsLessThan:date2 inColumnWithIndex:DATE_COL] countRows], (NSUInteger)1, @"isLessThanDate");
-    
-    XCTAssertEqual([[[table where] intIsLessThanOrEqualTo:860 inColumnWithIndex:INT_COL] countRows], (NSUInteger)2, @"isLessThanOrEqualToInt");
-    XCTAssertEqual([[[table where] floatIsLessThanOrEqualTo:5.6 inColumnWithIndex:FLOAT_COL] countRows], (NSUInteger)2, @"isLessThanOrEqualToFloat");
-    XCTAssertEqual([[[table where] doubleIsLessThanOrEqualTo:5.6 inColumnWithIndex:DOUBLE_COL] countRows], (NSUInteger)2, @"isLessThanOrEqualToDouble");
-    XCTAssertEqual([[[table where] dateIsLessThanOrEqualTo:date2 inColumnWithIndex:DATE_COL] countRows], (NSUInteger)2, @"isLessThanOrEqualToDate");
-    
-    //XCTAssertEqual([[[table where] column:INT_COL isBetweenInt:859 and_:861] find:0], (NSUInteger) 1, @"find");
-    
-    // XCTAssertEqual([[[[table where] column:INT_COL isBetweenInt:859 and_:861] findAll] class], [RLMView class], @"findAll");
-    
-    XCTAssertEqual([[table where] minIntInColumnWithIndex:INT_COL], (int64_t)0, @"minIntInColumn");
-    XCTAssertEqual([[table where] sumIntColumnWithIndex:INT_COL], (int64_t)860, @"IntCol max");
-
-    // Realm/tightdb has whole second precision for time stamps so we need to truncate the time stamps
-    XCTAssertEqual((time_t)[[[table where] minDateInColumnWithIndex:DATE_COL] timeIntervalSince1970], (time_t)[date1 timeIntervalSince1970], @"MinDateInColumn");
-    XCTAssertEqual((time_t)[[[table where] maxDateInColumnWithIndex:DATE_COL] timeIntervalSince1970], (time_t)[date2 timeIntervalSince1970], @"MaxDateInColumn");
-    
-    /// TODO: Tests missing....
-=======
     [self createTestTableWithWriteBlock:^(RLMTable *table) {
         [table addColumnWithName:@"BoolCol" type:RLMTypeBool];
         [table addColumnWithName:@"IntCol" type:RLMTypeInt];
@@ -359,121 +252,10 @@
         
         /// TODO: Tests missing....
     }];
->>>>>>> ad03e79f
 }
 
 - (void)testMathOperations
 {
-<<<<<<< HEAD
-    RLMTable *table = [[RLMTable alloc] init];
-    
-    NSUInteger intCol = [table addColumnWithName:@"IntCol" type:RLMTypeInt];
-    NSUInteger floatCol = [table addColumnWithName:@"FloatCol" type:RLMTypeFloat];
-    NSUInteger doubleCol = [table addColumnWithName:@"DoubleCol" type:RLMTypeDouble];
-    NSUInteger dateCol = [table addColumnWithName:@"DateCol" type:RLMTypeDate];
-    
-    ////////// Zero rows added ///////////
-    
-    // Using specific column type operations MIN
-    XCTAssertEqual([[table where] minIntInColumnWithIndex:intCol], NSIntegerMax);
-    XCTAssertEqual([[table where] minFloatInColumnWithIndex:floatCol], (float)INFINITY);
-    XCTAssertEqual([[table where] minDoubleInColumnWithIndex:doubleCol], (double)INFINITY);
-    XCTAssertNil([[table where] minDateInColumnWithIndex:dateCol]);
-    
-    // Using generic column type operations MIN
-    XCTAssertEqualObjects([[table where] minInColumnWithIndex:intCol], @NSIntegerMax);
-    XCTAssertEqual([[[table where] minInColumnWithIndex:floatCol] floatValue], (float)INFINITY);
-    XCTAssertEqual([[[table where] minInColumnWithIndex:doubleCol] doubleValue], (double)INFINITY);
-    XCTAssertNil([[table where] minInColumnWithIndex:dateCol]);
-    
-    // Using specific column type operations MAX
-    XCTAssertEqual([[table where] maxIntInColumnWithIndex:intCol], NSIntegerMin);
-    XCTAssertEqual([[table where] maxFloatInColumnWithIndex:floatCol], (float)-INFINITY);
-    XCTAssertEqual([[table where] maxDoubleInColumnWithIndex:doubleCol], (double)-INFINITY);
-    XCTAssertNil([[table where] maxDateInColumnWithIndex:dateCol]);
-    
-    // Using generic column type operations MAX
-    XCTAssertEqualObjects([[table where] maxInColumnWithIndex:intCol], @NSIntegerMin);
-    XCTAssertEqual([[[table where] maxInColumnWithIndex:floatCol] floatValue], (float)-INFINITY);
-    XCTAssertEqual([[[table where] maxInColumnWithIndex:doubleCol] doubleValue], (double)-INFINITY);
-    XCTAssertNil([[table where] maxInColumnWithIndex:dateCol]);
-
-    // Using specific column type operations SUM
-    XCTAssertEqual([[table where] sumIntColumnWithIndex:intCol], (int64_t)0);
-    XCTAssertEqual([[table where] sumFloatColumnWithIndex:floatCol], (double)0);
-    XCTAssertEqual([[table where] sumDoubleColumnWithIndex:doubleCol], (double)0);
-    
-    // Using generic column type operations SUM
-    XCTAssertEqualObjects([[table where] sumColumnWithIndex:intCol], @0);
-    XCTAssertEqual([[[table where] sumColumnWithIndex:floatCol] doubleValue], (double)0);
-    XCTAssertEqual([[[table where] sumColumnWithIndex:doubleCol] doubleValue], (double)0);
-    
-    // Using specific column type operations AVG
-    XCTAssertEqual([[table where] avgIntColumnWithIndex:intCol], (double)0);
-    XCTAssertEqual([[table where] avgFloatColumnWithIndex:floatCol], (double)0);
-    XCTAssertEqual([[table where] avgDoubleColumnWithIndex:doubleCol], (double)0);
-    
-    // Using generic column type operations AVG
-    XCTAssertEqualObjects([[table where] avgColumnWithIndex:intCol], @0);
-    XCTAssertEqual([[[table where] avgColumnWithIndex:floatCol] doubleValue], (double)0);
-    XCTAssertEqual([[[table where] avgColumnWithIndex:doubleCol] doubleValue], (double)0);
-
-    ////////// Add rows with values ///////////
-
-    NSDate *date3 = [NSDate date];
-    NSDate *date33 = [date3 dateByAddingTimeInterval:1];
-    NSDate *date333 = [date33 dateByAddingTimeInterval:1];
-    
-    [table addRow:@[@3, @3.3f, @3.3, date3]];
-    [table addRow:@[@33, @33.33f, @33.33, date33]];
-    [table addRow:@[@333, @333.333f, @333.333, date333]];
-    
-    // Using specific column type operations MIN
-    XCTAssertEqual([[table where] minIntInColumnWithIndex:intCol], (int64_t)3);
-    XCTAssertEqualWithAccuracy([[table where] minFloatInColumnWithIndex:floatCol], (float)3.3, 0.1);
-    XCTAssertEqualWithAccuracy([[table where] minDoubleInColumnWithIndex:doubleCol], (double)3.3, 0.1);
-    XCTAssertEqualWithAccuracy([[table where] minDateInColumnWithIndex:dateCol].timeIntervalSince1970, date3.timeIntervalSince1970, 0.999);
-    
-    // Using generic column type operations MIN
-    XCTAssertEqualObjects([[table where] minInColumnWithIndex:intCol], @3);
-    XCTAssertEqual([[[table where] minInColumnWithIndex:floatCol] floatValue], (float)3.3);
-    XCTAssertEqual([[[table where] minInColumnWithIndex:doubleCol] doubleValue], (double)3.3);
-    NSDate *minOutDate = [[table where] minInColumnWithIndex:dateCol];
-    XCTAssertEqualWithAccuracy(minOutDate.timeIntervalSince1970, date3.timeIntervalSince1970, 0.999);
-    
-    // Using specific column type operations MAX
-    XCTAssertEqual([[table where] maxIntInColumnWithIndex:intCol], (int64_t)333);
-    XCTAssertEqualWithAccuracy([[table where] maxFloatInColumnWithIndex:floatCol], (float)333.333, 0.1);
-    XCTAssertEqualWithAccuracy([[table where] maxDoubleInColumnWithIndex:doubleCol], (double)333.333, 0.1);
-    XCTAssertEqualWithAccuracy([[table where] maxDateInColumnWithIndex:dateCol].timeIntervalSince1970, date333.timeIntervalSince1970, 0.999);
-    
-    // Using generic column type operations MAX
-    XCTAssertEqualObjects([[table where] maxInColumnWithIndex:intCol], @333);
-    XCTAssertEqual([[[table where] maxInColumnWithIndex:floatCol] floatValue], (float)333.333);
-    XCTAssertEqual([[[table where] maxInColumnWithIndex:doubleCol] doubleValue], (double)333.333);
-    NSDate *maxOutDate = [[table where] maxInColumnWithIndex:dateCol];
-    XCTAssertEqualWithAccuracy(maxOutDate.timeIntervalSince1970, date333.timeIntervalSince1970, 0.999);
-    
-    // Using specific column type operations SUM
-    XCTAssertEqual([[table where] sumIntColumnWithIndex:intCol], (int64_t)369);
-    XCTAssertEqualWithAccuracy([[table where] sumFloatColumnWithIndex:floatCol], (double)369.963, 0.1);
-    XCTAssertEqualWithAccuracy([[table where] sumDoubleColumnWithIndex:doubleCol], (double)369.963, 0.1);
-    
-    // Using generic column type operations SUM
-    XCTAssertEqualObjects([[table where] sumColumnWithIndex:intCol], @369);
-    XCTAssertEqualWithAccuracy([[[table where] sumColumnWithIndex:floatCol] doubleValue], (double)369.963, 0.1);
-    XCTAssertEqualWithAccuracy([[[table where] sumColumnWithIndex:doubleCol] doubleValue], (double)369.963, 0.1);
-    
-    // Using specific column type operations AVG
-    XCTAssertEqual([[table where] avgIntColumnWithIndex:intCol], (double)123);
-    XCTAssertEqualWithAccuracy([[table where] avgFloatColumnWithIndex:floatCol], (double)123.321, 0.1);
-    XCTAssertEqualWithAccuracy([[table where] avgDoubleColumnWithIndex:doubleCol], (double)123.321, 0.1);
-    
-    // Using generic column type operations AVG
-    XCTAssertEqualObjects([[table where] avgColumnWithIndex:intCol], @123);
-    XCTAssertEqualWithAccuracy([[[table where] avgColumnWithIndex:floatCol] doubleValue], (double)123.321, 0.1);
-    XCTAssertEqualWithAccuracy([[[table where] avgColumnWithIndex:doubleCol] doubleValue], (double)123.321, 0.1);
-=======
     [self createTestTableWithWriteBlock:^(RLMTable *table) {
         NSUInteger intCol = [table addColumnWithName:@"IntCol" type:RLMTypeInt];
         NSUInteger floatCol = [table addColumnWithName:@"FloatCol" type:RLMTypeFloat];
@@ -582,39 +364,11 @@
         XCTAssertEqualWithAccuracy([[[table where] avgColumnWithIndex:floatCol] doubleValue], (double)123.321, 0.1);
         XCTAssertEqualWithAccuracy([[[table where] avgColumnWithIndex:doubleCol] doubleValue], (double)123.321, 0.1);
     }];
->>>>>>> ad03e79f
 }
 
 
 - (void)testFind
 {
-<<<<<<< HEAD
-    RLMTable* table = [[RLMTable alloc] init];
-    [table addColumnWithName:@"IntCol" type:RLMTypeInt];
-    [table RLM_addEmptyRows:6];
-
-    [table RLM_setInt:10 inColumnWithIndex:0 atRowIndex:0];
-    [table RLM_setInt:42 inColumnWithIndex:0 atRowIndex:1];
-    [table RLM_setInt:27 inColumnWithIndex:0 atRowIndex:2];
-    [table RLM_setInt:31 inColumnWithIndex:0 atRowIndex:3];
-    [table RLM_setInt:8  inColumnWithIndex:0 atRowIndex:4];
-    [table RLM_setInt:39 inColumnWithIndex:0 atRowIndex:5];
-    
-    XCTAssertEqual((NSUInteger)1, [[[table where ] intIsGreaterThan:10 inColumnWithIndex:0 ] indexOfFirstMatchingRow], @"Row 1 is greater than 10");
-    XCTAssertEqual(NSNotFound, [[[table where ] intIsGreaterThan:100 inColumnWithIndex:0 ] indexOfFirstMatchingRow], @"No rows are greater than 100");
-
-    XCTAssertEqual([[[table where] intIsBetween:20 :40 inColumnWithIndex:0] indexOfFirstMatchingRowFromIndex:0], (NSUInteger)2,  @"find");
-    XCTAssertEqual([[[table where] intIsBetween:20 :40 inColumnWithIndex:0] indexOfFirstMatchingRowFromIndex:3], (NSUInteger)3,  @"find");
-    XCTAssertEqual([[[table where] intIsBetween:20 :40 inColumnWithIndex:0] indexOfFirstMatchingRowFromIndex:4], (NSUInteger)5,  @"find");
-    XCTAssertEqual([[[table where] intIsBetween:20 :40 inColumnWithIndex:0] indexOfFirstMatchingRowFromIndex:6], (NSUInteger)NSNotFound, @"find");
-    XCTAssertEqual([[[table where] intIsBetween:20 :40 inColumnWithIndex:0] indexOfFirstMatchingRowFromIndex:3], (NSUInteger)3,  @"find");
-    // jjepsen: disabled this test, perhaps it's not relevant after query sematics update.
-    //XCTAssertEqual([[[table where] column:0 isBetweenInt:20 and_:40] find:-1], (NSUInteger)-1, @"find");
-    
-    [table removeAllRows];
-    XCTAssertEqual([[table where] indexOfFirstMatchingRow], NSNotFound, @"");
-    XCTAssertEqual([[table where] indexOfFirstMatchingRowFromIndex:0], NSNotFound, @"");
-=======
     [self createTestTableWithWriteBlock:^(RLMTable *table) {
         [table addColumnWithName:@"IntCol" type:RLMTypeInt];
         [table RLM_addEmptyRows:6];
@@ -641,7 +395,6 @@
         XCTAssertEqual([[table where] indexOfFirstMatchingRow], NSNotFound, @"");
         XCTAssertEqual([[table where] indexOfFirstMatchingRowFromIndex:0], NSNotFound, @"");
     }];
->>>>>>> ad03e79f
 }
 
 - (void) testSubtableQuery
